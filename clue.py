--- conflicted
+++ resolved
@@ -782,19 +782,9 @@
     # Reduce the problem to the common invariant subspace problem
     vars_old = rhs[0].gens
     field = rhs[0].domain
-<<<<<<< HEAD
     deleted = 0
     if discard_useless_matrices:
         matrices = sorted(construct_matrices(rhs), key=lambda m: m.nonzero_count())
-=======
-    matrices = sorted(construct_matrices(rhs), key=lambda m: m.nonzero_count())
-    # matrices = construct_matrices(rhs)
-    print(len(matrices))
-
-
-
-    if False:
->>>>>>> 91021b1f
         # Proceed only with matrices that are linearly independent
         vectors_of_matrices = [m.to_vector() for m in matrices]
         assert len(matrices) == len(vectors_of_matrices)
