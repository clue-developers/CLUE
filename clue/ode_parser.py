r'''
    Module to parse .ode files into a linear system of ordinary differential equations.

    This module implements a complete parser of `.ode` files that will create the 
    corresponding dynamical system (see :class:`.clue.FODESystem`). This parser 
    allows to read initial conditions and observables right away from the file.

    This module should not be directly called in general but using the optional
    argument `"file"` in :class:`.clue.FODESystem`.

    Be default the parser used is the polynomial case::

        >>> from clue import *
        >>> FODESystem(file="models/polynomial/ProteinPhosphorylation[2].ode", read_ic=True)
        e2 [FODESystem -- 24 -- SparsePolynomial]
        >>> FODESystem(file="models/polynomial/fceri_ji.ode", read_ic=True)
        fceri_ji [FODESystem -- 374 -- SparsePolynomial]
        >>> FODESystem(file="models/polynomial/NIHMS80246_S4.ode", read_ic=True)
        NIHMS80246_S4 [FODESystem -- 227 -- SparsePolynomial]
        >>> FODESystem(file="models/polynomial/NIHMS80246_S6.ode", read_ic=True)
        NIHMS80246_S6 [FODESystem -- 33 -- SparsePolynomial]
        >>> FODESystem(file="models/polynomial/pcbi.1000364.s004.ode", read_ic=True)
        pcbi1000364s004 [FODESystem -- 17 -- SparsePolynomial]
        >>> FODESystem(file="models/polynomial/numerical/BioNetGen_CCP.ode", read_ic=True)
        BioNetGen_CCP [FODESystem -- 141 -- SparsePolynomial]
        >>> FODESystem(file="models/polynomial/WeightedLinearODE/ambassador_2000.ode", read_ic=True)
        ambassador_2000_ode [FODESystem -- 16 -- SparsePolynomial]
        >>> FODESystem(file="models/polynomial/MODEL8262229752.ode", read_ic=True)
        MODEL8262229752 [FODESystem -- 47 -- SparsePolynomial]
        >>> FODESystem(file="models/polynomial/MODEL9085850385.ode", read_ic=True)
        MODEL9085850385 [FODESystem -- 59 -- SparsePolynomial]
        >>> FODESystem(file="models/polynomial/OrderedPhosphorylation.ode", read_ic=True)
        borisov [FODESystem -- 227 -- SparsePolynomial]

    But we can also use this parser to read rational systems. We can decide using the argument 
    `"parser"` if the sympy or :class:`.rational_function.RationalFunction` case will be used::
    
        >>> FODESystem(file="models/rational/BIOMD0000000013.ode", parser="sympy", read_ic=True)
        BIOMD0000000013 [FODESystem -- 28 -- Add]
        >>> FODESystem(file="models/rational/BIOMD0000000023.ode", parser="sympy", read_ic=True)
        BIOMD0000000023 [FODESystem -- 13 -- Add]
        >>> FODESystem(file="models/rational/BIOMD0000000033.ode", parser="rational", read_ic=True)
        BIOMD0000000033 [FODESystem -- 80 -- RationalFunction]
        >>> FODESystem(file="models/rational/BIOMD0000000087.ode", parser="rational", read_ic=True)
        BIOMD0000000087 [FODESystem -- 56 -- RationalFunction]
        >>> FODESystem(file="models/rational/BIOMD0000000113.ode", parser="rational", read_ic=True)
        BIOMD0000000113 [FODESystem -- 20 -- RationalFunction]
        >>> FODESystem(file="models/rational/MODEL1502270000.ode", parser="sympy", read_ic=True)
        MODEL1502270000 [FODESystem -- 46 -- Zero]
        >>> FODESystem(file="models/rational/BIOMD0000000611.ode", parser="rational", read_ic=True)
        BIOMD0000000611 [FODESystem -- 153 -- RationalFunction]
'''

import re, sys, logging

from functools import reduce, lru_cache

sys.setrecursionlimit(10000000)

from natsort import natsorted

from sympy import QQ, parse_expr, symbols
<<<<<<< HEAD
=======
from clue.field import RR
RR = RR()
>>>>>>> d83ad6ab
from sympy.parsing.sympy_parser import standard_transformations, rationalize

from .numerical_domains import RR
from .rational_function import SparsePolynomial, RationalFunction, to_rational

__transformations_parser = standard_transformations + (rationalize,)

# ------------------------------------------------------------------------------


def readfile(name):
    '''
    Reads a file and removes C-style comments and []-type comments
    '''
    f = open(name)
    s = f.read()
    f.close()
    return bracket_comment_remover(comment_remover(s))


# ------------------------------------------------------------------------------


def comment_remover(text):
    r'''Removing C++ and C style comments'''

    # taken from https://stackoverflow.com/a/241506
    def replacer(match):
        s = match.group(0)
        if s.startswith("/"):
            return " "  # note: a space and not an empty string
        else:
            return s

    pattern = re.compile(
        r'//.*?$|/\*.*?\*/|\'(?:\\.|[^\\\'])*\'|"(?:\\.|[^\\"])*"',
        re.DOTALL | re.MULTILINE,
    )
    return re.sub(pattern, replacer, text)


def bracket_comment_remover(text):
    return re.sub(r"\[[^\[\]]*\]", "", text)


def parenthesis_comment_remover(text):
    r'''
    Method to remove special type of comments of form '("...")' or '( "..." )'.

    This type of comments appear in some models during the reading of initial conditions representing
    some type of naming for those species/parameters. These have to be removed from the parser.

    Input:

    * ``text``: the string to be processed.

    Output:

    The same string without this type of comments. The output is strip

    Examples::

        >>> from clue.ode_parser import parenthesis_comment_remover
        >>> parenthesis_comment_remover('s0 = R_tot ( "R(a1~U,a2~U,s)" )')
        's0 = R_tot'
        >>> parenthesis_comment_remover('t0 = t1 + 0.8')
        't0 = t1 + 0.8'
        >>> parenthesis_comment_remover('a = (b+3e-7)*5')
        'a = (b+3e-7)*5'
        >>> parenthesis_comment_remover('a = (b+3e-7)*5 ( "why?" )')
        'a = (b+3e-7)*5'
        >>> parenthesis_comment_remover('a = (b+3e-7)*5 ("without spaces")')
        'a = (b+3e-7)*5'
        >>> parenthesis_comment_remover('a = (b+3e-7)*5 (   "mixed spaces")')
        'a = (b+3e-7)*5'
        >>> parenthesis_comment_remover('a = (b+3e-7)*5 (   "spaces and tab"	)')
        'a = (b+3e-7)*5'
    '''
    return re.sub(r"\([ \t]*\".*\"[ \t]*\)", "", text).strip()


# ------------------------------------------------------------------------------


def extract_model_name(model):
    '''
    Returns the name of the model and text without enclosing "begin model ... end model"
    '''
    p = re.compile(r"begin\s+model\s+(\w+)")
    m = p.search(model)
    name = m.group(1)
    model = re.sub(p, "", model)
    model = re.sub(r"end\s+model", "", model)
    return name, model


# ------------------------------------------------------------------------------


def split_in_sections(model):
    '''
    Input: string with the body of *.ode presented model
    Output: dictionary from names of the sections to lists of lines in the sections
    '''
    sections = dict()
    cur_section = None
    pstart = re.compile(r"begin\s+(\w+)")
    pend = re.compile(r"end\s+(\w+)")
    for l in model.split("\n"):
        if cur_section is not None:
            if pend.search(l):
                cur_section = None
                continue
            if pstart.search(l) is not None:
                raise ValueError("There are nested sections")
            sections[cur_section].append(l)
        else:
            m = pstart.search(l)
            if m is not None:
                cur_section = m.group(1)
                sections[cur_section] = []
    return sections


# ------------------------------------------------------------------------------


@lru_cache
def _var_dict(varnames, parser):
    if parser == "sympy":
        return {v: symbols(v) for v in varnames}
    elif parser in ("polynomial", "rational"):
        return {v: i for i, v in enumerate(varnames)}
    raise NotImplementedError(f"Parser {parser} not implemented")


def _parse(to_parse, varnames, parser, domain=QQ):
    r'''
    Method that decides with the argument ``parser`` how to parse an expression.

    The argument ``parser`` must be a string containing "sympy" (parsing to expressions),
    "polynomial" (parsing to :class:`clue.rational_function.SparsePolynomial`) or
    "rational" (parsing to :class:`clue.rational_function.RationalFunction`)
    '''
    var_dict = _var_dict(tuple(varnames), parser)
    to_parse = to_parse.replace(
        "arbitrary", ""
    )  # removed the "arbitrary" prefix in some lines
    if parser == "sympy":
        ## doing a small pre-parse to eliminate incoherent things in the string
        to_parse = to_parse.replace("^", "**")  # changing pow syntax to python
        expr = parse_expr(to_parse, var_dict, transformations=__transformations_parser)
        if domain == RR:
            expr = expr.evalf()
        return expr
    else:
        result = RationalFunction.from_string(to_parse, varnames, domain, var_dict)
        if parser == "polynomial":
            if result.denom != 1:
                raise ValueError(
                    "Trying to parse a polynomial but found Rational function."
                )
            return result.numer
        elif parser == "rational":
            return result
    raise NotImplementedError(f"Parser {parser} not implemented")


def parse_ode(lines, varnames, parser="sympy", domain=QQ):
    '''
    Input:
    Output: list of SparsePolynomial representing this ODE system
            ordered as variables in the ring
    '''
    eqs_raw = dict()
    plhs = re.compile(r"d\((\w+)\)")
    for l in lines:
        if plhs.search(l):
            lhs, rhs = l.split("=")
            lhs = plhs.search(lhs).groups(1)[0]
            rhs = rhs.strip()
            eqs_raw[lhs] = rhs

    # var_to_ind = {v : i for i, v in enumerate(varnames)}
    # var_to_sym = {v : symbols(v) for v in varnames}
    eqs = dict()
    for lhs, rhs in eqs_raw.items():
        if lhs not in varnames:
            raise ValueError(f"Variable {lhs} is not in the list of variables")
        try:
            # RationalFunction.from_string(rhs, varnames, var_to_ind = var_to_ind)
            # parse_expr(rhs, var_to_sym, transformations=__transformations_parser)
            eqs[lhs] = _parse(rhs, varnames, parser, domain)
        except TypeError as e:
            print(rhs)
            print(e)

    for v in varnames:
        if v not in eqs:
            # SparsePolynomial(varnames, QQ)
            # eqs[v] = parse_expr("0", var_to_sym)
            eqs[v] = _parse("0", varnames, parser, domain)
    return [eqs[v] for v in varnames]


# ------------------------------------------------------------------------------


def extract_observables(lines, varnames, domain=QQ):
    '''
    Input: lines of the partitions section
    Output: list of SparsePolynomial representing the observables
    '''
    # var_to_ind = {v : i for i, v in enumerate(varnames)}
    sets = [m.groups(1)[0] for m in re.finditer(r"\{([^\{\}]*)\}", " ".join(lines))]
    observables = []
    for s in sets:
        obs_as_str = "+".join(re.split(r"\s*,\s*", s))
        obs_poly = SparsePolynomial.from_string(obs_as_str, varnames, domain)
        observables.append(obs_poly)
    return observables


# ------------------------------------------------------------------------------


def separate_reaction_rate(line):
    '''
    Input: reaction line of the form: "reactants -> products, rate [name]"
    Output: strings "reactants -> products" and "rate"
    '''
    openpar = 0
    closedpar = 0
    split_ind = None
    for i in range(len(line)):
        if line[i] == "(":
            openpar += 1
        if line[i] == ")":
            closedpar += 1
        if line[i] == "," and openpar == closedpar:
            split_ind = i
            break
    reaction = line[:split_ind]
    rate = line[(split_ind + 1) :]
    if re.search(r"\[.*\]", rate):
        rate = re.sub(r"\[.*\]", "", rate)
    return reaction, rate


# ------------------------------------------------------------------------------


def parse_reactions(lines, varnames, parser="sympy", domain=QQ):
    '''
    Input: lines with reactions, each reaction of the form "reactants -> products, rate" and varnames
    Output: the list of corresponding equations
    '''
    raw_reactions = []
    # var_to_ind = {v : i for i, v in enumerate(varnames)}
    # var_to_sym = {v : symbols(v) for v in varnames}
    var_dict = _var_dict(tuple(varnames), parser)
    for l in lines:
        if "," not in l:
            continue
        reaction, rate = separate_reaction_rate(l)
        lhs, rhs = reaction.split("->")
        raw_reactions.append((lhs.strip(), rhs.strip(), rate.strip()))

    # eqs = {v : SparsePolynomial(varnames, QQ) for v in varnames}
    # eqs = {v : RationalFunction(SparsePolynomial(varnames, QQ), SparsePolynomial.from_const(1, varnames)) for v in varnames}
    # eqs = {v : parse_expr("0", var_to_sym) for v in varnames}
    eqs = {v: _parse("0", varnames, parser, domain) for v in varnames}
    i = 0
    for lhs, rhs, rate in raw_reactions:
        logging.debug(f"Next reaction {i} out of {len(raw_reactions)}")
        i += 1
        # rate_poly = SparsePolynomial.from_string(rate, varnames, var_to_ind)
        # rate_poly = RationalFunction.from_string(rate, varnames, var_to_ind = var_to_ind)
        # rate_poly = parse_expr(rate.replace("^", "**"), var_to_sym, transformations=__transformations_parser)
        rate_poly = _parse(rate, varnames, parser, domain)
        ldict = species_to_multiset(lhs)
        rdict = species_to_multiset(rhs)
        # monomial = tuple((var_to_ind[v], mult) for v, mult in ldict.items())
        if parser == "sympy":
            monomial = reduce(
                lambda p, q: p * q, [var_dict[v] ** mult for v, mult in ldict.items()]
            )
        elif parser in ("polynomial", "rational"):
            monomial = SparsePolynomial(
                varnames,
                domain,
                {tuple((var_dict[v], mult) for v, mult in ldict.items()): domain.one},
            )
        else:
            raise NotImplementedError(f"Parser {parser} not implemented")

        # reaction_poly = rate_poly * SparsePolynomial(varnames, QQ, {monomial : QQ.one})
        reaction_poly = rate_poly * monomial
        for v, mult in rdict.items():
            eqs[v] += reaction_poly * mult
        for v, mult in ldict.items():
            eqs[v] += reaction_poly * (-mult)

    return [eqs[v] for v in varnames]


# ------------------------------------------------------------------------------


def species_to_multiset(sp):
    '''
    Input: string containing one of the sides of the chemical reaction
    Output: dictionary from species to multiplicities
    '''
    result = dict()
    for s in sp.split("+"):
        s = s.strip()
        if "*" not in s:
            mult = 1
        else:
            mult, s = s.split("*")
            mult = int(mult.strip())
            s = s.strip()

        if s in result:
            result[s] += mult
        else:
            result[s] = mult
    return result


# ------------------------------------------------------------------------------


def get_varnames(strings):
    names_set = set()
    for s in strings:
        # replace is used not to consider d in "d(X) =". As a variable
        # a bit too hacky, to be replaced
        s = s.replace("d(", "")
        new_names = re.split(r"[\s\*\+\-\(\)\(/),<>\^=\.]", s)
        # the second condition removes pieces of number in the exp notation
        new_names = filter(
            lambda v: v != "Rational"
            and v != "arbitrary"
            and v != ""
            and v[0] not in [str(i) for i in range(10)],
            new_names,
        )
        names_set.update(new_names)
    return sorted(list(names_set))


# ------------------------------------------------------------------------------


def parse_initial_conditions(lines, domain=QQ, prev_ic=None):
    r'''
    Method that process the initial conditions from an .ode file

    This method reads and process the initial values for a list of parameters or variables of a system
    defined in a .ode file. It takes one value per line and, in case there is a '=', we process the initial value
    (if possible).

    INPUT:

    * ``lines``: list of strings with the lines defining the parameters or initial values. It supports arithmetic operations on the lines.
    * ``domain``: domain where the initial values will be considered. It takes the rational field as default.
    * ``prev_ic``: dictionary with previously read initial conditions that can be used in the initial conditions of ``lines``.

    OUTPUT:

    A dictionary where the keys are the name of the variables/parameters and the values are values read converted into ``domain``.

    EXAMPLES::

        >>> from clue.ode_parser import parse_initial_conditions
        >>> parse_initial_conditions([ "f = 0.50+0.5*t^2", "N = 5", "V = 1e-12*(f**5+N)/t", "L0 = (200E-9*N)*V"], prev_ic = {'t': 1})
        {'f': MPQ(1,1), 'N': MPQ(5,1), 'V': MPQ(3,500000000000), 'L0': MPQ(3,500000000000000000)}
    '''
    result = dict()
    cummulated = dict(prev_ic) if prev_ic != None else dict()  # we create a copy
    for l in lines:
        if "=" in l:
            lhs, rhs = [el.strip() for el in l.split("=")]
            rhs = parenthesis_comment_remover(
                rhs
            )  # added the split("( \"") to avoid some cases with comments on style '( "..." )'
            if (
                prev_ic != None and lhs in prev_ic
            ):  # case where the value was already read in other part of the file (?)
                result[lhs] = prev_ic[lhs]
            else:
                rf = _parse(rhs, list(cummulated.keys()), "rational", domain)
                evaluated = rf.eval(**cummulated)
                if not evaluated.is_constant():
                    raise ValueError(
                        f"Expression {rhs} not completely cleared by the values in {cummulated}"
                    )
                result[lhs] = evaluated.constant_term
                cummulated[lhs] = result[lhs]
    for key in result.keys():
        if not result[key] in domain:
            result[key] = (
                to_rational(result[key])
                if (domain == QQ and isinstance(result[key], str))
                else domain(result[key])
            )
    return result


# ------------------------------------------------------------------------------


def read_system(filename, read_ic=False, parser="polynomial", domain=QQ):
    '''
    Takes a name of an *.ode file, and read the ODE system together with the observables
    subs_params flag corresponds to whether use the parameter values from the parameters section
    or treat these parameters symbolically
    '''
    model = readfile(filename)
    name, sections_text = extract_model_name(model)
    sections_raw = split_in_sections(sections_text)

    if "ODE" not in sections_raw and "reactions" not in sections_raw:
        raise KeyError(
            "Neither ODE nor reactions sections is found, cannot generate an ODE system"
        )

    varnames = get_varnames(
        sections_raw["ODE"] if "ODE" in sections_raw else sections_raw["reactions"]
    )
    varnames = natsorted(varnames)

    equations = None
    logging.debug("Parsing equations")
    if "ODE" in sections_raw:
        equations = parse_ode(sections_raw["ODE"], varnames, parser, domain)
    else:
        equations = parse_reactions(sections_raw["reactions"], varnames, parser, domain)

    # specializing to polynomials if possible
    # if polynomial:
    #    equations = [SparsePolynomial.from_string(str(f), varnames) for f in equations]
    # Now, the parameter ``parser`` guarantees that equations are of the correct type

    obs = (
        extract_observables(sections_raw["partition"], varnames, domain)
        if "partition" in sections_raw
        else None
    )

    ic = {}
    pars = []
    if read_ic:
        pars_ic = parse_initial_conditions(sections_raw.get("parameters", []), domain)
        ic = parse_initial_conditions(sections_raw.get("init", []), domain, pars_ic)
        pars_ic = {k: v for (k, v) in pars_ic.items() if k in varnames}
        ic = {k: v for (k, v) in ic.items() if k in varnames}
        pars = list(pars_ic.keys())
        ic.update(pars_ic)

    return {
        "name": name,
        "equations": equations,
        "observables": obs,
        "variables": varnames,
        "ic": ic,
        "pars": pars,
    }


# ------------------------------------------------------------------------------<|MERGE_RESOLUTION|>--- conflicted
+++ resolved
@@ -60,11 +60,7 @@
 from natsort import natsorted
 
 from sympy import QQ, parse_expr, symbols
-<<<<<<< HEAD
-=======
-from clue.field import RR
-RR = RR()
->>>>>>> d83ad6ab
+
 from sympy.parsing.sympy_parser import standard_transformations, rationalize
 
 from .numerical_domains import RR
