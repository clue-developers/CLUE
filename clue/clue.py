r'''
    Main module of CLUE

    This module includes the main classes and algorithms for the project CLUE (Constrained LUmpings). In this file
    we provide an implementation on the differential systems and the methods to perform the corresponding 
    constrained lumpings.

    TODO: add more documentation
'''

from __future__ import annotations

import logging, math, sympy, sys, time
from collections.abc import Collection, Mapping
from functools import cached_property, reduce, lru_cache
from io import IOBase
from itertools import product
from numpy import apply_along_axis, array, ndarray, matmul, mean, sum as npsum
from numpy.linalg import norm
from numpy.random import normal, uniform
from random import random, randint
from scipy.integrate import solve_ivp
<<<<<<< HEAD
from sympy import QQ, lambdify, symbols, oo
=======
from sympy import QQ,  lambdify, symbols, oo
from clue.field import RR
RR = RR()
>>>>>>> d83ad6ab
from sympy.polys.fields import FracElement
from sympy.polys.rings import PolyElement
from typing import Any, Callable, Optional

from .linalg import (
    SparseRowMatrix,
    Subspace,
    OrthogonalSubspace,
    NumericalSubspace,
    SparseVector,
    find_smallest_common_subspace,
)
from .numerical_domains import Domain, RR
from .nual import NualNumber
from .ode_parser import read_system
from .rational_function import SparsePolynomial, RationalFunction
from .simulations import apply_matrix

## Configuring logger for this module
logger = logging.getLogger(__name__)


### Generic methods to manipulate expressions
@lru_cache(maxsize=None)
def _func_for_expr(expr, varnames, domain):
    if isinstance(expr, sympy.core.add.Add):

        def __func(*args):
            return reduce(
                lambda p, q: p + q,
                [_func_for_expr(arg, varnames, domain)(*args) for arg in expr.args],
            )

    elif isinstance(expr, sympy.core.mul.Mul):

        def __func(*args):
            return reduce(
                lambda p, q: p * q,
                [_func_for_expr(arg, varnames, domain)(*args) for arg in expr.args],
            )

    elif isinstance(expr, sympy.core.power.Pow):

        def __func(*args):
            base = _func_for_expr(expr.args[0], varnames, domain)(*args)
            exp = _func_for_expr(expr.args[1], varnames, domain)(*args)
            if isinstance(exp, FracElement):
                return base ** int(exp.as_expr())
            return base ** int(exp)

    elif isinstance(expr, (sympy.core.numbers.Rational, sympy.core.numbers.Float)):

        def __func(*_):
            return domain.convert(expr)

    elif isinstance(expr, sympy.core.symbol.Symbol) and str(expr) in varnames:
        __func = lambdify([symbols(v) for v in varnames], expr, modules="sympy")
    elif isinstance(expr, sympy.core.symbol.Symbol):

        def __func(*_):
            return domain.convert(expr)

    else:
        raise TypeError("Incorrect expression found [%s]: %s" % (type(expr), expr))

    return __func


def _automated_differentiation(expr, varnames: list[str], domain: Domain, point):
    r'''
    Method to compute automatic differentiation of a sympy expression
    '''
    if expr == 0:
        return NualNumber.zero(len(varnames)+1, domain)

    if isinstance(expr, (SparsePolynomial, RationalFunction)):
        return expr.automated_diff(
            **{varnames[i]: point[i] for i in range(len(varnames))}
        )
    else:
        func = _func_for_expr(expr, tuple(varnames), domain)
        to_eval = [
            NualNumber(
                [domain.convert(point[i])]
                + [domain.one if j == i else domain.zero for j in range(len(point))],
                domain
            )
            for i in range(len(point))
        ]
        return func(*to_eval)


### Structure for a differential system
class FODESystem:
    r'''
    Class to represent a system of First Order Differential Equations.

    This class allows to store intermediate steps to save time in computations.
    It will also offer functionality to choose more freely the algorithms to do the
    computations when several are available.

    There are several ways to initialize a differential system:

    * Provide all information needed by itself: using the arguments ``equations``,
      ``observables``, ``variables``, ``ic``and ``name``. If ``equations`` is provided
      this is the method of creation chosen.
    * Provide a file to be read (using the argument ``file``). We will use the clue parser
      with the arguments given in ``kwds``.
    * Provide a dictionary with the data (using the argument ``dic``). In this case, at least
      an entry with key ``'equations'`` must be provided.
    '''

    def __init__(
        self,
        equations=None,
        observables=None,
        variables=None,
        ic={},
        pars=None,
        name=None,
        dic=None,
        file=None,
        **kwds,
    ):
        # Deciding how the input is given
        if equations is None:
            if dic is None:
                if file is None:
                    raise ValueError("Not enough data provided to build a system.")

                read_ic = kwds.pop("read_ic", False)
                parser = kwds.pop("parser", "polynomial")
                field = kwds.pop("field", QQ)
                dic = read_system(file, read_ic, parser, field)

            # Now dic is not None and we can use it to read the data
            equations = dic["equations"]
        if variables is None:
            if dic is None or (not "variables" in dic):
                raise ValueError("No name for variables were given.")
            variables = dic["variables"]
        observables = (
            observables
            if observables != None
            else (dic.get("observables", None) if dic != None else None)
        )
        ic = ic if ic != {} else (dic.get("ic", {}) if dic != None else {})
        name = (
            name if name != None else (dic.get("name", None) if dic != None else None)
        )
        pars = (
            pars if pars != None else (dic.get("pars", None) if dic != None else None)
        )

        # Now we have the data in the first arguments
        self._equations = list(equations)
        self._observables = observables
        self._variables = variables
        self._ic = ic
        self._name = name
        self._pars = pars
        self.__matrices_subspace_class = kwds.get("matrices_subspace", Subspace)
        self.__matrices_subspace_kwds = kwds.get("matrices_subspace_kwds", {})
        self.__lumping_subspace_class = kwds.get("lumping_subspace", Subspace)
        self.__lumping_subspace_kwds = kwds.get("lumping_subspace_kwds", {})
        self.__linear_part = kwds.get("linear_part", None)

        self._lumping_matr = {}
        self.__normalize_input = False
        self._lumped_system_type = LDESystem
        self.__cache_deviations = {}
        self.__cache_thresholds = {}
        self.__cache_numerical_evaluator = {}

    @staticmethod
    def PerturbedFromSystem(
        system: FODESystem,
        noise: str | Callable[[Any], Any] = "normal",
        amplitude: float = 0.005,
        zeros=False,
    ):
        r'''
        Builder for a new :class:`FODESystem` by perturbing the coefficients that appear in the equations.

        This static builder creates a new :class:`FODESystem` from a pre-existing system by changing slightly
        the numerical coefficients that appear. If the flag ``zeros`` is set to ``True`` we can also
        add noise to non-existing monomials in the system (not yet implemented).

        The adding of noise is done with a function given by ``noise``. This argument can also be a string
        with the values "normal" or "uniform". Then we create here the corresponding function to that specific
        type of noise.

        INPUT:

        * ``system``: the original system to be perturbed.
        * ``noise``: a function `f(x) = y` where `y` is the (randomly-generated) noised value from `x`.
        * ``amplitude``: (only when ``noise`` is str) allows to adjust the scale of the noise generated from a `str`.
        * ``zeros``: if ``True`` we may also modify non-existing monomials.

        OUTPUT:

        A new :class:`FODESystem` with the perturbed system.
        '''
        #######################################################################
        ## Creating the noise function if given by str
        if isinstance(noise, str):
            if noise == "normal":
                noise = lambda v: normal(v, amplitude)
            elif noise == "uniform":
                noise = lambda v: uniform(v - amplitude / 2, v + amplitude / 2)
            else:
                raise ValueError(
                    f"The noise given by '{noise}' is not valid. Only 'normal' and 'uniform' are allowed."
                )

        #######################################################################
        ## Defining auxiliary functions for creating the new system
        ## Polynomials
        def __perturb_SparsePolynomial(poly: SparsePolynomial, zeros: bool = False):
            n = len(poly.gens)
            if poly.degree() == oo and zeros:
                return SparsePolynomial.from_const(noise(0), poly.gens, poly.domain)
            elif not zeros:
                new_data = {mon: noise(val) for mon, val in poly.dataiter()}
            else:
                new_data = {}
                for mon in product(*[range(poly.degree(v) + 1) for v in poly.gens]):
                    mon = tuple(
                        (i, mon[i]) for i in range(n) if mon[i] != 0
                    )  # creating the monomial structure
                    new_data[mon] = noise(
                        poly._data.get(mon, 0)
                    )  # adding the noise to the monomial

            return SparsePolynomial(poly.gens, poly.domain, new_data)

        ## Rational functions
        def __perturb_RationalFunction(func: RationalFunction, zeros: bool = False):
            numer = __perturb_SparsePolynomial(func.numer, zeros)
            denom = 0
            while denom == 0:
                denom = __perturb_SparsePolynomial(func.denom, zeros)

            return RationalFunction(numer, denom)

        ## Sympy expressions
        def __perturb_SympyExpr(expr, zeros: bool = False):
            ## TODO This need to be implemented
            raise NotImplementedError(
                "Perturbation of Sympy expressions not yet implemented"
            )

        #######################################################################
        ## Creating the new system
        ## Equations
        if system.type is SparsePolynomial:
            new_eqs = [
                __perturb_SparsePolynomial(poly, zeros) for poly in system.equations
            ]
        elif system.type is RationalFunction:
            new_eqs = [
                __perturb_RationalFunction(func, zeros) for func in system.equations
            ]
        else:
            new_eqs = [__perturb_SympyExpr(expr) for expr in system.equations]
        ## Observables
        new_obs = (
            [__perturb_SparsePolynomial(poly, zeros) for poly in system.observables]
            if system.observables != None
            else None
        )
        ## Initial conditions
        new_ic = (
            {key: system.field.convert(noise(val)) for (key, val) in system.ic.items()}
            if system.ic != None
            else None
        )
        ## Name
        new_name = (
            f"Perturbed system{f' [{system.name}]' if system.name != None else ''}"
        )

        return FODESystem(new_eqs, new_obs, system.variables, new_ic, new_name)

    @staticmethod
    def LinearSystem(
        matrix: SparseRowMatrix,
        observables=None,
        variables=None,
        ic={},
        name=None,
        **kwds,
    ):
        if not isinstance(matrix, SparseRowMatrix):
            raise TypeError("The matrix must be given in SparseRowMatrix format")

        if matrix.nrows != matrix.ncols:
            raise TypeError(
                "The given matrix is not a square matrix and can not define a differential system"
            )
        variables = (
            [f"x{i}" for i in range(matrix.nrows)] if variables is None else variables
        )
        if len(variables) != matrix.nrows:
            raise ValueError(
                "The number of variables must match the size of the matrix"
            )

        equations = [
            SparsePolynomial.from_vector(matrix.column(i), variables)
            for i in range(len(variables))
        ]
        system = FODESystem(
            equations, observables, variables, ic, name, linear_part=matrix, **kwds
        )
        system._lumping_matr["polynomial"] = [
            matrix
        ]  # the matrix for lumping is just the defining matrix
        return system

    # Getters of attributes
    @property
    def equations(self):
        return self._equations

    @property
    def observables(self):
        return self._observables

    @property
    def variables(self):
        return self._variables

    @property
    def ic(self):
        return self._ic

    def set_ic(self, new_ic: dict[str, float] | list[float] | tuple[float], fill: bool = True):
        r'''
            Method to set the initial conditions on the system

            Input:
            
            * ``new_ic``: new set of values for the initial conditions. We allow two formats for this input:
              a list/tuple of values in the same order as variables appear in ``self.variables``, or a dictionary,
              where the key is the name of the variable and the value is the new initial condition for it. 
            * ``fill``: in the case of the dictionary input, this argument indicates whther to fill with zeros all
              variables not appearing in the dictionary.
        '''
        if not isinstance(new_ic, (dict, list, tuple)):
            raise TypeError("The initial conditions must be a dictionary, a list or a tuple")

        if isinstance(new_ic, dict):
            if not all([key in self.variables for key in new_ic.keys()]):
                raise ValueError("The initial conditions must be a dictionary with species as keys")
            for key in self.variables:
                if key in new_ic.keys():
                    self._ic[key] = new_ic[key]
                elif fill:
                    self._ic[key] = 0

        elif isinstance(new_ic, (list, tuple)):
            if len(new_ic) > len(self.variables):
                raise ValueError(
                    "The initial conditions must be a list or tuple with at most as many elements than the number of variables"
                )

            for i,key in enumerate(self.variables):
                if i < len(new_ic):
                    self._ic[key] = new_ic[i]
                elif fill:
                    self._ic[key] = 0

    @property
    def name(self):
        return self._name

    @property
    def matrices_subspace_class(self):
        return self.__matrices_subspace_class

    @property
    def matrices_subspace_kwds(self):
        return self.__matrices_subspace_kwds

    @property
    def lumping_subspace_class(self):
        return self.__lumping_subspace_class

    @property
    def lumping_subspace_kwds(self):
        return self.__lumping_subspace_kwds

    @lumping_subspace_class.setter
    def lumping_subspace_class(self, new_val):
        new_class, kwds = new_val
        if not issubclass(new_class, Subspace):
            raise TypeError("The subspace class must inherit from Subspace")
        self.__lumping_subspace_class = new_class
        self.__lumping_subspace_kwds = kwds

    @cached_property
    def bounds(self):
        r'''
        Bounds of the degrees for the right hand side.

        This tuple contains bounds for the degree of the numerator and denominator
        of the rational functions (or polynomials) that are the equations of
        the differential system (see property :func:`equations`).
        '''
        ## Normalizing data if needed
        self.normalize()

        ## Computing the bounds
        if isinstance(self.equations[0], SparsePolynomial):
            Dn = max([equ.degree() for equ in self.equations if equ != 0])
            Dd = 0
        elif isinstance(self.equations[0], RationalFunction):
            Dn = max([equ.numer.degree() for equ in self.equations if equ != 0])
            Dd = max(equ.denom.degree() for equ in self.equations)
        else:  # sympy expression case
            bounds = [
                FODESystem.bound_degree_expr(equ, self.variables)
                for equ in self.equations
            ]
            Dn = max(bound[0] for bound in bounds)
            Dd = max(bound[1] for bound in bounds)
        return (Dn, Dd)

    @cached_property
    def size(self):
        return len(self._equations)

    @cached_property
    def nspecies(self):
        r'''
        Counts the number of species of a system

        See property :func:`species` for further information.
        '''
        return len(self.species)

    @cached_property
    def species(self):
        r'''
        Return the names of the species of a system.

        A specie is a variable that is not constant, i.e., its equation is not 0.
        '''
        return [v for v in self.variables if (v not in self.pars)]

    @cached_property
    def npars(self):
        r'''
        Counts the number of parameters of a system

        See property :func:`pars` for further information.
        '''
        return len(self.pars)

    @cached_property
    def pars(self):
        r'''
        Return the names of the parameter of a system.

        A parameter is a variable that is constant, i.e., its equation is 0.
        '''
        return (
            self._pars
            if self._pars != None
            else [self.variables[i] for i in range(self.size) if self.equations[i] == 0]
        )

    @cached_property
    def field(self):
        r'''
        Property that gives the ground field of the system.

        The ground field is a sympy structure that allows the user to manipulate any rational
        expression in all the symbols appearing in the equations that are not variables (see
        property :func:`variables`).

        This is different that the property :func:`pars`, since those are the actual variables
        that are constant.
        '''
        # Normalizing equations if needed
        self.normalize()

        # computing the field
        equations = self.all_equations()
        if issubclass(self.type, (SparsePolynomial, RationalFunction)):
            return next(equations).domain
        else:
            ## Deciding between reals or rationals
            domain = RR if any(eq.evalf() == eq for eq in equations if eq != 0) else QQ
            ## Computing the parameters on the expressions
            allvars = set()
            for eq in equations:
                allvars = allvars.union(eq.free_symbols)
            params = list(filter(lambda s: str(s) not in self.variables, allvars))
            if len(params) == 0:
                logger.debug(
                    f"[field] no parameters, the ground field is {domain} then"
                )
                return domain
            else:
                logger.debug(
                    f"[field] some parameters found, extending {domain} as needed"
                )
                return sympy.FractionField(domain, [str(p) for p in params])

    @cached_property
    def type(self):
        self.normalize()
        return type(self.equations[0])

    def linear_part(self) -> SparseRowMatrix:
        r'''Build a matrix with the linear part of the equations'''
        if self.__linear_part == None:
            self.normalize()
            self.__linear_part = FODESystem.evaluate_jacobian(
                self.equations,
                self.variables,
                self.field,
                [0 for _ in range(self.size)],
            )
        return self.__linear_part

    @lru_cache(maxsize=1)
    def is_linear_system(self):
        r'''Checker to see if a system is linear or not'''
        if not issubclass(self.type, SparsePolynomial):
            return False

        return all(equation.is_linear() for equation in self.all_equations())

    @lru_cache(maxsize=1)
    def is_weighted_system(self):
        r'''Checks if any coefficient is not 0 or 1'''
        self.normalize()
        if issubclass(self.type, SparsePolynomial):
            return any(
                any((not c in (0, 1)) for c in equ.coefficients)
                for equ in self.equations
            )
        return True  # if not sparse polynomials, then we considered weighted by default

    def all_equations(self):
        r'''
        Return a generator with all the equations of the system
        '''
        yield from self.equations

    def symb_variables(self):
        r'''
        Return a list with the variables represented as symbolic objects compatible with the type of the equations

        This method is useful when we want to create the variables from scratch and use them algebraically without
        considering their type anymore (since it will coincide with the general type decide after normalizing).

        Output:

        A tuple with the variables in the same order as in :func:`variables` represented in the class given by
        :func:`type`.

        Examples::

            >>> from clue import *
            >>> from sympy import vring, QQ, symbols
            >>> R = vring(['x','y'], QQ)
            >>> ode = FODESystem([x**2*y**2 - x**3*y**2], variables=['x','y'])
            >>> ode.type
            <class 'clue.rational_function.SparsePolynomial'>
            >>> ode.symb_variables()
            (x, y)
            >>> all(type(var) == ode.type for var in ode.symb_variables())
            True
            >>> R = vring(['x','y','z'], QQ)
            >>> ode = FODESystem([x**2*y**-2 - z**-2*y**2], variables=['x','y','z'])
            >>> ode.type
            <class 'sympy.core.add.Add'>
            >>> ode.symb_variables()
            (x, y, z)
            >>> type(ode.symb_variables()[0])
            <class 'sympy.core.symbol.Symbol'>
        '''
        self.normalize()
        variables = self.variables
        if isinstance(self.equations[0], (SparsePolynomial, RationalFunction)):
            return tuple(
                [
                    SparsePolynomial.variable(v, variables, self.field)
                    for v in variables
                ]
            )
        else:
            return tuple([symbols(v) for v in variables])

    ## more specialized getters
    def equation(self, varname):
        r'''
        Returns the equation associated with a variable name.
        '''
        return self.equations[self.variables.index(varname)]

    def __decide_type(self):
        r'''
        Method to decide the type for the normalized equations
        '''
        target_type = 0  # 0 = SparsePolynomial; 1 = RationalFunction; 2 = Expression
        # first loop to decide target
        equations = self.all_equations()
        equ = next(equations)
        while target_type < 2 and not (equ is None):
            if isinstance(equ, PolyElement):
                if equ != 0 and any(min(d for d in m) < 0 for m in equ.monoms()):
                    # PolyElement with negative exponents --> sympy
                    logger.log(
                        5,
                        "[normalize] found PolyElement with negative exponents --> sympy",
                    )
                    target_type = 2
                # PolyElement with no negative exponents --> polynomial: do not change target_type
            elif isinstance(equ, FracElement):
                numer, denom = equ.numer, equ.denom
                if numer == 0:  # fraction is zero, nothing is needed
                    pass
                elif denom == 1:  # maybe a polynomial is enough
                    if numer != 0 and min(
                        min(d for d in m) < 0 for m in numer.monoms()
                    ):  # FracElement with numerator with neg. exponents
                        logger.log(
                            5,
                            "[normalize] found FracElement (den=1, num w. neg. exp.) --> RationalFunction",
                        )
                        target_type = 1
                else:  # we have a proper fraction, we need a RationalFunction
                    logger.log(
                        5, "[normalize] found FracElement (den!=1) --> RationalFunction"
                    )
                    target_type = 1
            elif isinstance(equ, SparsePolynomial):
                pass  # the type do not change because of a SparsePolynomial
            elif isinstance(equ, RationalFunction):
                # we check the denominator to see if it is not 1
                if equ.denom != 1:  # we need at least a RationalFunction
                    logger.log(
                        5,
                        "[normalize] found RationalFunction (den!=1) --> RationalFunction",
                    )
                    target_type = 1
            else:  # other cases all to sympy
                logger.log(5, "[normalize] found something different --> sympy")
                target_type = 2
            equ = next(equations, None)

        return target_type

    def __transform_equation(self, equation, type):
        r'''
        Method to transform the equations of the system to the normalized setting.
        '''
        if isinstance(equation, PolyElement):
            if type == 0:
                nequation = SparsePolynomial.from_sympy(equation, self.variables)
            elif type == 1:
                nequation = RationalFunction.from_string(
                    str(equation.as_expr()), self.variables
                )
            elif type == 2:
                nequation = equation.as_expr()
        elif isinstance(equation, FracElement):
            if type == 0:
                nequation = SparsePolynomial.from_sympy(equation.numer, self.variables)
            elif type == 1:
                nequation = RationalFunction.from_string(
                    str(equation.as_expr()), self.variables
                )
            elif type == 2:
                nequation = equation.as_expr()
        elif isinstance(equation, SparsePolynomial):
            if type == 0:
                nequation = equation
            elif type == 1:
                nequation = RationalFunction(
                    equation,
                    SparsePolynomial.from_const(1, self.variables, equation.domain),
                )
            elif type == 2:
                nequation = equation.to_sympy().as_expr()
        elif isinstance(equation, RationalFunction):
            if type == 0:
                nequation = equation.numer
            elif type == 1:
                nequation = equation
            elif type == 2:
                nequation = equation.to_sympy().as_expr()
        elif isinstance(equation, list):
            nequation = [self.__transform_equation(equ, type) for equ in equation]
        elif isinstance(equation, tuple):
            nequation = tuple(
                [self.__transform_equation(equ, type) for equ in equation]
            )
        else:
            if type == 0:
                raise TypeError("Reached SparsePolynomial from something weird")
            elif type == 1:
                raise TypeError("Reached RationalFunction from something weird")
            elif type == 2:
                nequation = equation
        return nequation

    def normalize(self):
        r'''
        Method that rewrites the equations of ``self`` to fit into all the methods in the class.

        This method transforms the equations of this :class:`FODESystem` by changing its type to
        the best choice among:

        * :class:`~clue.rational_function.SparsePolynomial`: this is the best but most restrictive class
          for a system. It requires a polynomial input and exploits the sparseness of it to speed up
          computations.
        * :class:`~clue.rational_function.RationalFunction`: this class is a rational function on the
          form `numer/denom`. This is less restrictive than the polynomial input but needs that the
          input is given in the specific form.
        * A SymPy expression: avoiding special classes as :class:`PolyElement` or :class:`FracElement`,
          we use the basic expression structure in SymPy for all the inputs that do not fit the previous
          two formats.

        **REMARK**: this method do not return anything and change the equations *in-place*.

        Examples:

        We start by showing what happen when using objects in the class :class:`~sympy.polys.rings.PolyElement`::

            >>> from clue import *
            >>> from sympy import vring, QQ, symbols
            >>> R = vring(['x','y'], QQ)
            >>> ode = FODESystem([x**2*y**2 - x**3*y**2], variables=['x','y'])
            >>> type(ode.equations[0]) # it is a PolyElement and it is a polynomial
            <class 'sympy.polys.rings.PolyElement'>
            >>> ode.normalize() # they change to SparsePolynomial
            >>> type(ode.equations[0])
            <class 'clue.rational_function.SparsePolynomial'>
            >>> ode.equations[0]
            x**2*y**2 - x**3*y**2
            >>> ode = FODESystem([x**2*y**-2 - x**-2*y**2], variables=['x','y'])
            >>> type(ode.equations[0]) # it is a PolyElement! even with negative exponents!
            <class 'sympy.polys.rings.PolyElement'>
            >>> ode.normalize() # they change to expressions
            >>> type(ode.equations[0])
            <class 'sympy.core.add.Add'>
            >>> ode.equations[0]
            x**2/y**2 - y**2/x**2

        We repeat the examples but now using the class :class:`~sympy.polys.fields.FracElement`::

            >>> x,y = R.to_field().gens
            >>> ode = FODESystem([x**2*y**-2 - x**-2*y**2], variables=['x','y'])
            >>> type(ode.equations[0])
            <class 'sympy.polys.fields.FracElement'>
            >>> ode.normalize() # they change to RationalFunction
            >>> type(ode.equations[0])
            <class 'clue.rational_function.RationalFunction'>

        '''
        if not self.__normalize_input:
            type = self.__decide_type()
            for i in range(self.size):
                nequ = self.__transform_equation(self.equations[i], type)
                self._equations[i] = nequ
            self.__normalize_input = True

    def eval_equation(self, equations, point):
        r'''
        Method to evaluate a equations in a particular value.

        This method unifies the way of evaluating the equations of a differential system.
        After normalizing the system, we only have three options for the equations:

        * :class:`~clue.rational_function.SparsePolynomial`
        * :class:`~clue.rational_function.RationalFunction`
        * A Sympy expression.

        The first two can be evaluated with the method ``eval``. However, SymPy expressions
        are evaluated with the method ``subs`` and a different type of input.

        This method allows to evaluate all type of equations with the same interface and input.

        Input:

        - ``equations``: either an equation or index of the equation to be evaluated, or a list of these two things.
        - ``point``: list of values (with the length given by ``self.size``) or a dictionary with the
          variables we want to evaluate.

        Output:

        The evaluation of the ``equations`` at ``point``. If the input is only one element, we return that element. Otherwise, we
        return a list.
        '''
        if isinstance(point, (list, tuple, ndarray)):
            if len(point) != self.size:
                raise TypeError(
                    "Not enough values to evaluate an equation (format list)"
                )

            point = {self.variables[i]: point[i] for i in range(self.size)}
        elif isinstance(point, dict):
            if any(not (var in self.variables) for var in point):
                raise ValueError(
                    "A given variable for evaluation does not exist in the system (format dict)"
                )

        self.normalize()
        symb_evaluations = [(symbols(k), v) for (k, v) in point.items()]
        sparse_evaluations = point

        was_list = True
        if not isinstance(
            equations, (list, tuple)
        ):  # we allow a list of elements to evaluate
            equations = [equations]
            was_list = False

        result = []

        for equation in equations:
            if isinstance(
                equation, int
            ):  # given an index --> considering the corresponding equation
                equation = self.equations[equation]

            if isinstance(equation, list):
                result.append(self.eval_equation(equation, point))
            elif isinstance(equation, tuple):
                result.append(tuple(self.eval_equation(equation, point)))
            elif isinstance(equation, (SparsePolynomial, RationalFunction)):
                result.append(equation.eval(**sparse_evaluations))
            elif hasattr(equation, "subs"):
                result.append(equation.subs(symb_evaluations))
            else:
                result.append(equation)

        if not was_list:
            return result[0]
        return result

    def numerical_evaluator(self, equation):
        if isinstance(equation, str):
            equation = self.variables.index(equation)
        elif not isinstance(equation, int):
            equation = self.equations.index(equation)

        if equation < 0 or equation >= self.size:
            raise IndexError("The given equation is out of bounds.")

        if not equation in self.__cache_numerical_evaluator:
            exact_equation = self.equations[equation]
            if isinstance(exact_equation, (SparsePolynomial, RationalFunction)):
                func = exact_equation.numerical_evaluator
            else:  # sympy case
                func = eval(
                    f"lambda {','.join(self.variables)}: {str(exact_equation if not hasattr(exact_equation, 'evalf') else exact_equation.evalf())}"
                )
            self.__cache_numerical_evaluator[equation] = func
        return self.__cache_numerical_evaluator[equation]

    def check_consistency(
        self,
        other: FODESystem,
        map_variables: list[SparsePolynomial],
        how: str = "exact",
    ):
        r'''
        Method that check the consistency of the differential systems

        this method checks if ``self`` is obtained from the system ``other``
        after the change of variables provided by ``map_variables``.

        Each variable must be given as a linear :class:`~clue.rational_function.SparsePolynomial`.

        Input:

        * ``other``: the system for which we will compare with.
        * ``map_variables``: a list of linear functions that represent the variables of ``self`` in terms of the
          variables of ``other``.
        * ``how`` decides how to check consistency. There are three different options:
            * "symbolic": the computations are performed symbolically using SymPy. This is the slowest but the answer
              is guaranteed to be correct.
            * "exact": evaluates in one point and check if the system is consistent using exact computations (based on
              the SymPy domain in ``self.field``). When it returns ``False`` is guaranteed to be correct.
            * "numeric": same as "exact" but with numerical computations. It is the fastest but checking equality is done
              with a numerical threshold of 1e-10.
        '''
        ########################################################
        # Normalizing equations if needed
        self.normalize()
        x2y = SparseRowMatrix.from_vectors(
            [poly.linear_part_as_vec() for poly in map_variables]
        )

        ########################################################
        ### g(Lx) =? Lf(x)
        ########################################################
        ########################################################
        # Computing the values of the variables of ``other`` (x)
        if how == "symbolic":
            x = other.symb_variables()
        elif how == "exact":
            x = [self.field.convert(randint(1, 100)) for _ in other.variables]
        elif how == "numeric":
            x = 100 * uniform(size=other.size)
            x2y = x2y.to_numpy(dtype=x.dtype)
        else:
            raise ValueError("The method must be in 'symbolic', 'exact' or 'numeric'")

        ########################################################
        # Computing the right hand-side of the check
        fx = (
            other.derivative(..., x)
            if how in ("symbolic", "numeric")
            else other.eval_equation(other.equations, x)
        )
        if how in ("symbolic", "exact"):
            Lx = [sum(row[i] * x[i] for i in row.nonzero) for row in x2y]
            Lfx = [sum(row[i] * fx[i] for i in row.nonzero) for row in x2y]
        else:
            Lx = matmul(x2y, x)
            Lfx = matmul(x2y, fx)

        ########################################################
        # Computing the left hand-side of the check
        gLx = (
            self.derivative(..., Lx)
            if how in ("symbolic", "numeric")
            else self.eval_equation(self.equations, Lx)
        )

        ########################################################
        # Comparing the data
        if how in ("symbolic", "exact"):
            result = all(lhs == rhs for lhs, rhs in zip(gLx, Lfx))
        else:
            result = all(abs(gLx - Lfx) < 1e-10)

        return result

    def evaluate_parameters(self, values):
        r'''
        Method that evaluate some of the parameters of the system to specific values

        Input
            - ``values``: a dictionary with the names of the parameters to evaluate as keys and the
              new values as the values.

        Output

        A new :class:`FODESystem` with the remaining equations of the system after evaluating the parameters
        with the given values.

        Examples::

            >>> from clue import *
            >>> from sympy import vring, QQ, symbols
            >>> R = vring(['x','y','a','b','c'], QQ)
            >>> ode = FODESystem([a*x**2*y**2 - b*x**3*y**2, -c*y*x,0,0,0], variables=['x','y','a','b','c'])
            >>> ode.pars
            ['a', 'b', 'c']
            >>> ode_eval = ode.evaluate_parameters({'a': 3, 'b': 0, 'c': -1})
            >>> ode_eval.variables
            ['x', 'y']
            >>> ode_eval.pars
            []
            >>> ode_eval.equations
            [3*x**2*y**2, x*y]

        The evaluation of the parameters can be performed partially (i.e., without providing all the parameters at once)::

            >>> ode_eval = ode.evaluate_parameters({'b' : 0})
            >>> ode_eval.pars
            ['a', 'c']
            >>> ode_eval.equations
            [a*x**2*y**2, -c*x*y, 0, 0]

        We even allow names that are not in the system::

            >>> ode_eval = ode.evaluate_parameters({'aa' : 0})
            >>> ode_eval.variables == ode.variables
            True
            >>> ode_eval.equations == ode.equations
            True

        But we will raise a :class:`ValueError` if we try to evaluate a variable that is not a parameter::

            >>> ode.species
            ['x', 'y']
            >>> ode_eval = ode.evaluate_parameters({'a' : 0, 'x' : 3})
            Traceback (most recent call last):
            ...
            ValueError: Can not evaluate the variable x [it is not a parameter]
        '''
        self.normalize()

        # checking we do not have non-parameters in the list
        for specie in self.species:
            if specie in values:
                raise ValueError(
                    f"Can not evaluate the variable {specie} [it is not a parameter]"
                )

        # removing unnecessary values
        values = {k: v for (k, v) in values.items() if k in self.pars}
        indices_parameters = [self.variables.index(k) for k in values]

        # computing the new equations --> we remove the equations from the evaluated parameters
        new_equations = [
            self.eval_equation(i, values)
            for i in range(self.size)
            if not (i in indices_parameters)
        ]

        # computing the new observables (if any)
        new_observables = (
            None
            if self.observables == None
            else self.eval_equation(self.observables, values)
        )

        # computing the remaining variables
        new_variables = [
            self.variables[i] for i in range(self.size) if (not i in indices_parameters)
        ]

        # removing parameters from initial conditions (if any)
        if self.ic is None:
            new_ic = {}
        else:
            new_ic = {k: v for (k, v) in self.ic.items() if (not k in values)}

        # setting the new name
        new_name = None
        if self.name != None:
            new_name = f"{self.name}_evaluated" # f"{self.name}_evaluated[{';'.join(f'{k}->{v}' for (k,v) in values.items())}]"

        # returning the resulting system
        return FODESystem(
            new_equations,  # the equations has less variables
            new_observables,  # the observables are also evaluated
            new_variables,  # the remaining variables
            ic = new_ic,  # the initial values do not have the evaluated parameters
            name = new_name,  # we keep the name of the system
        )

    def remove_parameters_ic(self):
        r'''
        Method to compute a smaller system removing known parameters.

        This method evaluates the parameters of the systems whose initial conditions are known.
        This simplifies the system by removing variables from the list when the variables are constants
        (i.e., they are parameters with a fixed value). When this value was given as initial condition,
        we can simply remove this variable from the system.

        Output:

        A new :class:`FODESystem` where all the parameters whose initial condition is given has been evaluated.

        Examples::

            >>> from clue import *
            >>> from sympy import vring, QQ, symbols
            >>> R = vring(['x','y','a','b','c'], QQ)
            >>> ode = FODESystem([a*x**2*y**2 - b*x**3*y**2, -c*y*x,0,0,0], variables=['x','y','a','b','c'], ic={'a': 3, 'b' : 0})
            >>> ode.pars
            ['a', 'b', 'c']
            >>> ode_eval = ode.remove_parameters_ic()
            >>> ode_eval.variables
            ['x', 'y', 'c']
            >>> ode_eval.pars
            ['c']
            >>> ode_eval.equations
            [3*x**2*y**2, -c*x*y, 0]
        '''
        if self.ic is None:
            return self

        return self.evaluate_parameters(
            {par: self.ic[par] for par in self.pars if par in self.ic}
        )

    def scale_model(self, values):
        r'''
        Method to re-scale all variable of the model.

        This method do the substitution `x \mapsto x*c_x` for each variable where the factor `c_x` can be set differently for each variable.

        Since the scaling is only linear, the changes only show up in the right-hand side of the system. Namely, we do the previous substitution
        in each equation for all variables simultaneously and then for the equation related with `x`, we divide by `c_x`.

        The observables are also adapted with the same change.

        Input:
            - ``values``: dictionary with the names of the parameters to evaluate and their re-scaling factor. If a variable is not given it remains
              as it is (i.e., it has a factor of 1).

        Output:

        A new :class:`FODESystem` with the rescaled equations.

        Examples::

            >>> from clue import *
            >>> from sympy import vring, QQ, symbols
            >>> R = vring(['x','y','a','b','c'], QQ)
            >>> ode = FODESystem([a*x**2*y**2 - b*x**3*y**2, -c*y*x,0,0,0], variables=['x','y','a','b','c'])
            >>> x,y,a,b,c = ode.symb_variables()
            >>> scaled_parameters = ode.scale_model({'a' : 3, 'b' : 4, 'c': 7})
            >>> scaled_parameters.equations
            [a*x**2*y**2/3 - b*x**3*y**2/4, -c*x*y/7, 0, 0, 0]
            >>> scaled_variables = ode.scale_model({'x' : 3, 'y' : 4})
            >>> scaled_variables.equations
            [a*x**2*y**2/48 - b*x**3*y**2/144, -c*x*y/3, 0, 0, 0]
        '''
        if isinstance(values, dict):
            sym_variables = self.symb_variables()
            changes = {
                self.variables[i]: sym_variables[i] / values.get(self.variables[i], 1)
                for i in range(len(self.variables))
            }
            new_equations = [
                self.eval_equation(i, changes) * values.get(self.variables[i], 1)
                for i in range(len(self.variables))
            ]
            new_observables = (
                self.eval_equation(self.observables, changes)
                if self.observables != None
                else None
            )
            new_ic = (
                {self.ic[v] * values.get(v, 1) for v in self.ic}
                if self.ic != None
                else None
            )
            new_name = (
                f"{self.name}_scaled[{list(changes.values())}]"
                if self.name != None
                else None
            )

            return FODESystem(
                new_equations,  # the equations with the scaled variables
                new_observables,  # the observables are also scaled
                self.variables,  # the variables does not change when scaling
                new_ic,  # the initial values are adapted accordingly
                new_name,  # we update the name of the system with the scaling
            )
        else:  # the case when all values are the same -->
            return self.scale_model({v: values for v in self.variables})

    ##############################################################################################################
    ### I/O METHODS
    def save(self, file: str, format: str = "clue"):
        r'''
        Method to save the current system into a file

        This method will store on the hard disk the current system. We allow to have
        two file formats available: "ode" or "clue".

        * "ode" format will write an ERODE compatible file with the current system trying
          to preserve as many information as possible.
        * "clue" format will simply dump the whole object using the ``pickle`` module.

        The extension ".ode" or ".clue" will be added to the file name.

        INPUT:

        * ``file``: path where the system will be stored.
        * ``format``: format of the output system. The "ode" format is readable, "clue" is
          in binary format.

        OUTPUT:

        This method has no output.
        '''
        self.normalize()
        if not format in ("ode", "clue"):
            raise ValueError(
                "The format only allow the ERODE format ('ode') and binary ('clue')"
            )

        if not file.endswith(f".{format}"):
            file += f".{format}"

        with open(file, f"w{'b' if format == 'clue' else ''}") as f:
            if format == "clue":
                import pickle

                pickle.dump(self, f)
            elif format == "ode":
                self.__to_erode(f)

    def __to_erode(self, file: IOBase):
        file.write(f"begin model {self.name if self.name != None else 'FODESystem'}\n")
        # we write the parameters
        file.write(f" begin parameters\n")
        for var in self.pars:
            file.write(
                "  " + var + (f" = {self.ic[var]}" if var in self.ic else "") + "\n"
            )
        file.write(" end parameters\n")
        # we write the variables
        file.write(f" begin inits\n")
        for var in self.species:
            file.write(
                "  " + var + (f" = {self.ic[var]}" if var in self.ic else "") + "\n"
            )
        file.write(" end inits\n")
        # we write the equations
        file.write(" begin ODE\n")
        for var in self.species:
            file.write("  " + f"d({var}) = " + str(self.equation(var)) + "\n")
        file.write(" end ODE\n")
        file.write("end model\n")

    @staticmethod
    def load(file: str) -> FODESystem:
        r'''
        Static method to load a :class:`FODESystem`. It is the opposite of the method :func:`save`.
        '''
        format = "clue" if file.endswith(".clue") else "ode"

        if format == "clue":
            with open(file, f"rb") as f:
                import pickle

                return pickle.load(f)
        else:
            return FODESystem(file=file)

    ##############################################################################################################
    ## Methods for preparing to get the lumping
    ##############################################################################################################
    def construct_matrices(self, method) -> tuple[SparseRowMatrix]:
        r'''
        Method to build the matrices necessary for lumping purposes using
        different methods.

        The argument method is a string containing:

        * "polynomial": only works when the input are :class:`clue.rational_function.SparsePolynomial`. It
          relies on splitting the jacobian matrix into their coefficients in different monomials.
        * "rational": only works when the input are :class:`clue.rational_function.RationalFunction`
          and it relies on expanding the jacobian matrices and splitting into monomials.
        * "random": only works when the input are :class:`clue.rational_function.RationalFunction`
          or lower and it relies on random evaluation of the jacobian matrix after computing this
          matrix explicitly.
        * "auto_diff": it works for any type of input (i.e., Sympy expressions or classes in
          the module :mod:`clue.rational_function`) and it computes random evaluations of the jacobian
          matrix using automatic differentiation.

        This method will cache the result depending on the method chosen, so different methods can be compared.

        If a method is selected that is not valid for the type of the system, the next type will be tried too.
        '''
        # Deciding the valid method for this system
        if method == "polynomial" and (not issubclass(self.type, SparsePolynomial)):
            logger.warning(
                f"[construct_matrices] Method [{method}] selected but input is not SparsePolynomial. Trying random..."
            )
            method = "random"
        if method == "rational" and (not issubclass(self.type, RationalFunction)):
            logger.warning(
                f"[construct_matrices] Method [{method}] selected but input is not RationalFunction. Trying auto_diff..."
            )
            method = "auto_diff"
        if method == "random" and (
            not issubclass(self.type, (SparsePolynomial, RationalFunction))
        ):
            logger.warning(
                f"[construct_matrices] Method [{method}] selected but input is not RationalFunction. Trying auto_diff..."
            )
            method = "auto_diff"
        if not method in ("polynomial", "rational", "random", "auto_diff"):
            raise NotImplementedError(f"The method selected [{method}] is not valid.")

        # Building the matrices with the selected algorithm
        if not method in self._lumping_matr:
            if method == "polynomial":
                self._lumping_matr[method] = tuple(
                    self._construct_matrices_from_polys()
                )
            elif method == "rational":
                self._lumping_matr[method] = tuple(
                    self._construct_matrices_from_rational_functions()
                )
            elif method == "random":
                self._lumping_matr[method] = tuple(
                    self._construct_matrices_evaluation_random()
                )
            else:  # case of "auto_diff"
                self._lumping_matr[method] = tuple(self._construct_matrices_AD_random())
        return self._lumping_matr[method]

    def _construct_matrices_from_polys(self):
        '''
        Constructs matrices J_1^T, ..., J_N^T (see Step (2) of Algorithm 1 in the paper)
        Input
            - polys - the right-hand side of the system of ODEs (f_1, ..., f_n)
                    represented by SparsePolynomial
        Output
            a list of matrices (SparseMatrix) J_1^T, ..., J_N^T
        '''
        logger.debug(
            "[_construct_matrices_from_polys] Starting constructing matrices (SparsePolynomial)"
        )
        polys = self.equations
        variables = self.variables
        field = self.field

        jacobians = dict()
        for p_ind, poly in enumerate(polys):
            logger.log(5, f"[_construct_matrices_from_polys] Processing polynomial number {p_ind}")
            for monom, coef in poly.dataiter():
<<<<<<< HEAD
                for var in monom:
                    C, m_der = monom.derivative(var)
                    entry = field.convert(coef) * C
                
=======
                for i in range(len(monom)):
                    var, exp = monom[i]
                    if exp == 1:
                        m_der = tuple(list(monom[:i]) + list(monom[(i + 1) :]))
                    else:
                        m_der = tuple(
                            list(monom[:i]) + [(var, exp - 1)] + list(monom[(i + 1) :])
                        )
                    entry = (field.convert(coef) if field != RR else float(coef)) * exp
>>>>>>> d83ad6ab
                    if m_der not in jacobians:
                        jacobians[m_der] = SparseRowMatrix(len(variables), field)
                    jacobians[m_der].increment(var, p_ind, entry)

        result = jacobians.values()
        return list(result)

    def _construct_matrices_from_rational_functions(self):
        '''
        Computes Jacobian, pulls out common denominator, and constructs matrices
        J_1^T, ..., J_N^T from the remaining polynomial matrix
        Input
            - rational_functions - the right-hand side of the system of ODEs (f_1, ..., f_n)
                                represented by RationalFunction
        Output
            a list of matrices (SparseMatrix) J_1^T, ..., J_N^T
        '''
        logger.debug(
            "[_construct_matrices_from_rational_functions] Starting constructing matrices (RationalFunction)"
        )

        rational_functions = self.equations
        variables = self.variables
        field = self.field

        # Compute Jacobian
        J = [[rf.derivative(v) for rf in rational_functions] for v in variables]

        def lcm_rec(arr, l, u):
            if u - l == 1:
                return arr[l]
            mid = (u + l) // 2
            res = SparsePolynomial.lcm([lcm_rec(arr, l, mid), lcm_rec(arr, mid, u)])
            return res

        denoms = [rf.denom for rf in rational_functions]
        d = list(
            filter(
                (lambda x: x != SparsePolynomial.from_const(1, [], self.field)), denoms
            )
        )
        lcm = lcm_rec(d, 0, len(d))
        lcm = lcm * lcm

        p = [lcm // (denom * denom) for denom in denoms]

        # Pull out the common denominator
        poly_J = []
        for i in range(len(J)):
            poly_J_row = []
            for j in range(len(J[i])):
                poly_J_row.append(J[i][j].numer * p[j])
            poly_J.append(poly_J_row)

        # Work with remaining polynomial matrix as in construct_matrices_from_polys
        jacobians = dict()
        for row_ind, poly_row in enumerate(poly_J):
            for col_ind, poly in enumerate(poly_row):
                p_ind = row_ind * len(poly_row) + col_ind
                logger.log(
                    5,
                    "[_construct_matrices_from_rational_functions] Processing numerator polynomial number %d",
                    p_ind,
                )
                for m, coef in poly.dataiter():
                    if m not in jacobians:
                        jacobians[m] = SparseRowMatrix(len(variables), field)
                    jacobians[m].increment(row_ind, col_ind, coef)

        return list(jacobians.values())

    def _construct_matrices_evaluation_random(self, prob_err=0.01):
        logger.debug(
            "[_construct_matrices_evaluation_random] Starting constructing random matrices (RationalFunction)"
        )

        rational_functions = self.equations
        variables = self.variables
        field = self.field

        # Compute Jacobian
        J = [[rf.derivative(v) for rf in rational_functions] for v in variables]

        # we create the matrices by evaluating the jacobian
        subspace = self.matrices_subspace_class(field, **self.matrices_subspace_kwds)
        pivot_index = subspace.absorb_new_vector(
            FODESystem.build_random_evaluation_matrix(J).to_vector()
        )
        n = sum(
            sum(1 for el in row if el != 0) for row in J
        )  # number of non-zero entries
        m = 1  # number of random generated matrices
        start = time.time()
        finished = False
        while not finished:
            while pivot_index >= 0:
                pivot_index = subspace.absorb_new_vector(
                    FODESystem.build_random_evaluation_matrix(J).to_vector()
                )
                if pivot_index >= 0:
                    m += 1
                if m % 10 == 0:
                    logger.log(
                        5,
                        f"[_construct_matrices_evaluation_random] Generated {m} random matrices...",
                    )
            ## We had a linearly dependant matrix: we check the probability of this being complete
            logger.log(
                5,
                f"[_construct_matrices_evaluation_random] Found a linearly dependant matrix after {m} attempts.",
            )
            if m >= n:  # we grew too much, reached the maximal
                logger.log(
                    5,
                    f"[_construct_matrices_evaluation_random] We found the maximal amount of linearly independent matrices",
                )
                finished = True
            else:  # we checked (probabilistic) if we have finished
                logger.log(
                    5,
                    f"[_construct_matrices_evaluation_random] We compute the maximal bound for the random coefficients to have \
                    less than {prob_err} probability to get an element in the current space.",
                )
                Dn, Dd = self.bounds
                # Value for the size of coefficients (see paper ``Exact linear reduction for rational dynamics``)
                N = int(math.ceil((Dn + 2 * m * Dd) / prob_err)) + self.size * Dd

                logger.log(
                    5,
                    f"[_construct_matrices_evaluation_random] Bound for the coefficients: {N}",
                )

                pivot_index = subspace.absorb_new_vector(
                    FODESystem.build_random_evaluation_matrix(J, max=N).to_vector()
                )
                if pivot_index < 0:  # we are finished
                    logger.log(
                        5,
                        "[_construct_matrices_evaluation_random] The new matrix is in the vector space: we are done",
                    )
                    finished = True
                else:  # we add the matrix to the list
                    logger.log(
                        5, "The new matrix is NOT in the vector space: we continue"
                    )

        logger.debug(
            f"[_construct_matrices_evaluation_random] -> I created {m} linearly independent matrices in {time.time()-start}s"
        )
        # We return the basis obtained
        return [el.as_matrix(self.size) for el in subspace.basis()]

    def _construct_matrices_AD_random(self, prob_err=0.01):
        r'''
        Method to build evaluations of the jacobian of ``funcs`` by automatic differentiation.

        This method computes evaluations of the Jacobian matrix of ``funcs`` by
        using automatic differentiation (i.e., without actually computing the symbolic
        derivatives of the functions in ``funcs``).

        This method relies on method :func:`build_random_evaluation_jacobian` which can work
        with :class:`clue.rational_function.SparsePolynomial`, :class:`clue.rational_function.RationalFunction`
        and sympy expressions.

        The computation of the actual error bound depends on the type of input in ``funcs``.
        '''
        logger.debug(
            "[_construct_matrices_AD_random] Starting constructing random matrices (AD -- RationalFunction)"
        )
        funcs = self.equations
        varnames = self.variables
        field = self.field

        subspace = self.matrices_subspace_class(field, **self.matrices_subspace_kwds)

        # computing number of non-zero entries in the jacobian
        if isinstance(funcs[0], (SparsePolynomial, RationalFunction)):
            n = sum(len(func.variables()) for func in funcs)
        else:
            n = sum(
                len([el for el in func.free_symbols if str(el) in self.variables])
                for func in funcs
            )
        logger.log(5, "[_construct_matrices_AD_random] bound for dimension: %d" % n)

        start_global = time.time()

        # We first create some sparse evaluations
        ## Computing invalid singleton evaluations
        start = time.time()
        sparse_eval_points = self._sparse_evaluation_points()
        end = time.time()
        logger.log(
            5,
            f"[_construct_matrices_AD_random] Created {len(sparse_eval_points)} sparse evaluation points in {end-start}s",
        )
        pivot_index = None
        for i, point in enumerate(sparse_eval_points):
            start = time.time()
            new_matr = FODESystem.evaluate_jacobian(funcs, varnames, field, point)
            pivot_index = subspace.absorb_new_vector(new_matr.to_vector())
            end = time.time()
            logger.log(
                5,
                f"[_construct_matrices_AD_random] Processed {i+1}/{len(sparse_eval_points)} sparse points. Current dimension: {subspace.dim()}. Last in {end- start}",
            )

        if subspace.dim() == 0:
            logger.log(
                5,
                f"[_construct_matrices_AD_random] No sparse evaluation was done. Creating one starting evaluation...",
            )
            start = time.time()
            pivot_index = subspace.absorb_new_vector(
                FODESystem.build_random_evaluation_jacobian(
                    funcs, varnames, field
                ).to_vector()
            )
            end = time.time()
            logger.log(
                5,
                f"[_construct_matrices_AD_random] Matrix created and checked in {end - start}",
            )

        finished = subspace.dim() >= n
        logger.debug(
            f"[_construct_matrices_AD_random] Created {subspace.dim()} matrices from sparse points."
        )

        while not finished:
            while pivot_index >= 0:
                start = time.time()
                new_matr = FODESystem.build_random_evaluation_jacobian(
                    funcs, varnames, field
                )
                new_matr_vect = new_matr.to_vector()
                pivot_index = subspace.absorb_new_vector(new_matr_vect)
                if pivot_index >= 0:
                    logger.log(
                        5,
                        f"[_construct_matrices_AD_random] New matrix density: {new_matr_vect.density()}",
                    )
                if subspace.dim() % 10 == 0:
                    logger.debug(
                        f"[_construct_matrices_AD_random] Generated {subspace.dim()} random matrices..."
                    )
                logger.log(
                    5,
                    f"[_construct_matrices_AD_random] Densities for now {subspace.densities()}",
                )
                end = time.time()
                logger.log(
                    5, f"[_construct_matrices_AD_random] Matrix in {end - start}"
                )
            ## We had a linearly dependant matrix: we check the probability of this being complete
            logger.log(
                5,
                f"[_construct_matrices_AD_random] Found a linearly dependant matrix after {subspace.dim()} attempts.",
            )
            if subspace.dim() >= n:  # we grew too much, reached the maximal
                logger.log(
                    5,
                    f"[_construct_matrices_AD_random] We found the maximal amount of linearly independent matrices",
                )
                finished = True
            else:  # we checked (probabilistic) if we have finished
                logger.log(
                    5,
                    f"[_construct_matrices_AD_random] We compute the maximal bound for the random coefficients to have less than {prob_err} probability \
                to get an element in the current space.",
                )
                Dn, Dd = self.bounds
                # Value for the size of coefficients (see paper ``Exact linear reduction for rational dynamics``)
                N = (
                    int(math.ceil((Dn + 2 * subspace.dim() * Dd) / prob_err))
                    + self.size * Dd
                )

                logger.log(
                    5,
                    f"[_construct_matrices_AD_random] Bound for the (prob.) coefficients: {N}",
                )

                pivot_index = subspace.absorb_new_vector(
                    FODESystem.build_random_evaluation_jacobian(
                        funcs, varnames, field, max=N
                    ).to_vector()
                )
                if pivot_index < 0:  # we are finished
                    logger.log(
                        5,
                        "[_construct_matrices_AD_random] The new matrix is in the vector space: we are done",
                    )
                    finished = True
                else:  # we add the matrix to the list
                    logger.log(
                        5,
                        "[_construct_matrices_AD_random] The new matrix is NOT in the vector space: we continue",
                    )

        logger.debug(
            f"[_construct_matrices_AD_random] -> I created {subspace.dim()} linearly independent matrices in {time.time()-start_global}s"
        )
        # We return the basis obtained
        return [el.as_matrix(self.size) for el in subspace.basis()]

    def _sparse_evaluation_points(self):
        base_sparse = [
            i * [0] + [1] + (self.size - i - 1) * [0] for i in range(self.size)
        ]
        if isinstance(self.equations[0], SparsePolynomial):
            result = base_sparse
        elif isinstance(self.equations[0], RationalFunction):
            denoms = [el.denom for el in self.equations]
            result = []
            for point in base_sparse:
                current = [
                    el
                    for el in denoms
                    if el.eval(
                        **{self.variables[i]: point[i] for i in range(self.size)}
                    )
                    == 0
                ]
                while len(current) > 0:
                    for v in current[0].variables():
                        if point[self.variables.index(v)] == 0:
                            point[self.variables.index(v)] = 1
                            break
                    current = [
                        el
                        for el in denoms
                        if el.eval(
                            **{self.variables[i]: point[i] for i in range(self.size)}
                        )
                        == 0
                    ]
                result.append(point)
        else:  # sympy expression case
            result = FODESystem.sparse_evaluation_points_sympy(
                self.equations, self.variables, base_sparse
            )
        return result

    ##############################################################################################################
    ### Static and private methods for building matrices
    @staticmethod
    def evaluate_matrix(matrix, values):
        r'''
        Method to evaluate a Matrix at a particular position

        This method evaluates a list of lists (i.e., a matrix) of rational functions or polynomials
        in a particular place. This method only works if all variables are provided for the evaluation.

        This method assumes that all the information (concerning the variables) can be obtained from the
        first element of the matrix (the element ``matrix[0][0]``).

        Input
            ``matrix`` - a list of lists with either :class:`~clue.rational_function.SparsePolynomial`
            or :class:`~clue.rational_function.RationalFunction`. In general, any class that
            provide a method ``eval`` could work.
            ``values`` - a list of values of the same length as ``matrix[0][0].gens``, indicating the
            evaluation point.

        Output
            a :class:`SparseRowMatrix` with the evaluation of ``matrix`` at ``values``.

        TODO: add examples and tests
        '''
        varnames = matrix[0][0].gens
        domain = matrix[0][0].domain

        if len(values) != len(varnames):
            raise ValueError(
                "Evaluation this matrix requires exactly %d values (%d given)"
                % (len(varnames), len(values))
            )

        values = {varnames[i]: values[i] for i in range(len(values))}
        result = SparseRowMatrix(len(matrix), domain)
        for i in range(len(matrix)):
            for j in range(len(matrix[i])):
                if matrix[i][j] != 0:
                    evaluation = matrix[i][j].eval(**values).get_constant()
                    if evaluation != 0:
                        result.increment(i, j, evaluation)
        return result

    @staticmethod
    def build_random_evaluation_matrix(matrix, min=0, max=100, attempts=1000):
        r'''
        Evaluates a matrix (as a list of lists) in a random vector of integer coordinates.

        This method generates a vector of integers (depending in the amount of variables)
        and build a SparseRowMatrix with the evaluations of the entries in ``matrix`` in
        such vector.

        If any error occur during the evaluation (for example, we find a pole of a rational function)
        this method will start over until we find a valid evaluation.

        The coordinates will be generated between the values provided by ``min`` and ``max``.

        Input
            ``matrix`` - a list of lists with either :class:`~clue.rational_function.SparsePolynomial`
            or :class:`~clue.rational_function.RationalFunction`. In general, any class that
            provide a method ``eval`` could work.
            ``min`` - the minimal integer value for the coordinates in the evaluation vector.
            ``max`` - the maximal integer value for the coordinates in the evaluation vector.

        Output
            a :class:`SparseRowMatrix` with the evaluation of ``matrix`` at a random place.
        '''
        varnames = matrix[0][0].gens

        for _ in range(attempts):
            values = tuple([randint(min, max) for _ in range(len(varnames))])
            try:
                return FODESystem.evaluate_matrix(matrix, values)
            except KeyboardInterrupt as e:
                raise e
            except ZeroDivisionError:
                pass

        raise ValueError(f"After {attempts} attempts, we did not find a valid random evaluation. Consider changing the bounds.")

    @staticmethod
    def evaluate_jacobian(funcs, varnames, domain, values):
        r'''
        Method to evaluate the jacobian of some functions at a particular position

        Input
            ``funcs`` - a list of functions formed out of the variables in ``varnames``.
            They can be :class:`clue.rational_function.SparsePolynomial`, :class:`RationalFunction`
            of Sympy expressions
            ``varnames`` - list of names of the variables involved in the function.
            ``domain`` - sympy structure for the coefficients to be taken
            ``values`` - vector of values defining the point of evaluation

        Output
            a :class:`SparseRowMatrix` with the evaluation of the Jacobian of ``funcs`` at ``values``.

        TODO: add examples and tests
        '''
        nrows = len(funcs)
        ncols = len(varnames)

        matrix = [
            _automated_differentiation(func, varnames, domain, values)[1:]
            for func in funcs
        ]  # this needs to be transposed
        result = SparseRowMatrix(len(matrix[0]), domain)
        for i in range(nrows):
            for j in range(ncols):
                if matrix[i][j] != 0:
                    result.increment(j, i, matrix[i][j])  # indices are transposed
        return result

    @staticmethod
    def build_random_evaluation_jacobian(
        funcs, varnames, domain, min=0, max=20, attempts=1000, index=None
    ):
        r'''
        Computes the evaluation of the Jacobian of some rational functions via automatic differentiation.

        This method generates a vector of integers (depending in the amount of variables)
        and build a SparseRowMatrix with the evaluations of the Jacobian of the rational functions
        given in the input at the point given by the vector.

        If any error occur during the evaluation (for example, we find a pole of a rational function)
        this method will start over until we find a valid evaluation.

        The coordinates will be generated between the values provided by ``min`` and ``max``.

        Input
            ``funcs`` - a list of functions formed out of the variables in ``varnames``.
            They can be :class:`clue.rational_function.SparsePolynomial`, :class:`RationalFunction`
            of Sympy expressions
            ``varnames`` - list of names of the variables involved in the function.
            ``domain`` - sympy structure for the coefficients to be taken
            ``min`` - the minimal integer value for the coordinates in the evaluation vector.
            ``max`` - the maximal integer value for the coordinates in the evaluation vector.

        Output
            a :class:`SparseRowMatrix` with the evaluation of ``matrix`` at a random place.
        '''
        for _ in range(attempts):
            if index is None:
                values = [randint(min, max) for v in varnames]
            else:
                values = [0] * len(varnames)
                values[index] = randint(min, max)
            try:
                return FODESystem.evaluate_jacobian(funcs, varnames, domain, values)
            except KeyboardInterrupt as e:
                raise e
            except ZeroDivisionError:
                pass

    @staticmethod
    def bound_degree_expr(expr: sympy.core, varnames=None):
        r'''
        Static method to compute a degree bound for a sympy expression

        This method computes a degree bound for the numerator and denominator of a
        sympy rational expression without expanding it.

        Input
            - ``exp`` - a sympy expression
            - ``varnames`` - list of names for the symbols that will counted for degree. Other symbols will
              be ignored. If ``None`` is given, then all symbols will be taken into consideration.
        Output
            - ``(num_bound, denom_bound)`` - ``num_bound`` is the upper bound for the degree of
            the numerator and ``denom_bound`` is the upper bound for the degree of the denominator.

        Examples::

            >>> from sympy import Symbol
            >>> from clue import FODESystem
            >>> a = sympy.Symbol("a")
            >>> b = sympy.Symbol("b")
            >>> c = sympy.Symbol("c")
            >>> d = sympy.Symbol("d")
            >>> FODESystem.bound_degree_expr(a/b)
            (1, 1)
            >>> FODESystem.bound_degree_expr(a + b)
            (1, 0)
            >>> FODESystem.bound_degree_expr(a/b + c/d)
            (2, 2)
            >>> FODESystem.bound_degree_expr((a**2)/1)
            (2, 0)
            >>> FODESystem.bound_degree_expr((a**2)/b)
            (2, 1)
            >>> FODESystem.bound_degree_expr(a/(b**42))
            (1, 42)
            >>> FODESystem.bound_degree_expr((a+b)**2/1)
            (2, 0)
            >>> FODESystem.bound_degree_expr((a*b*(1+b)) / (42 - a)**2)
            (3, 2)
            >>> FODESystem.bound_degree_expr(1/(b/(a + b) + 1))
            (1, 1)
            >>> FODESystem.bound_degree_expr((1 + a**3 / b**2) / (1 + b / (a + b)))
            (4, 3)
            >>> FODESystem.bound_degree_expr((a**2 + b**2*c**2) / d**3)
            (4, 3)
        '''
        if isinstance(expr, sympy.core.mul.Mul):
            arg_bounds = [
                FODESystem.bound_degree_expr(arg, varnames) for arg in expr._args
            ]
            num_bound = sum([bound[0] for bound in arg_bounds])
            denom_bound = sum([bound[1] for bound in arg_bounds])
        elif isinstance(expr, sympy.core.add.Add):
            arg_bounds = [
                FODESystem.bound_degree_expr(arg, varnames) for arg in expr._args
            ]
            denom_bound = sum([bound[1] for bound in arg_bounds])
            if denom_bound == 0:
                num_bound = max([bound[0] for bound in arg_bounds])
            else:
                num_bound = max(
                    [bound[0] + denom_bound - bound[1] for bound in arg_bounds]
                )
        elif isinstance(expr, sympy.core.power.Pow):
            arg_bounds = FODESystem.bound_degree_expr(expr._args[0], varnames)
            power = expr._args[1]
            if power >= 0:
                num_bound = arg_bounds[0] * power
                denom_bound = arg_bounds[1] * power
            else:
                num_bound = arg_bounds[1] * (-power)
                denom_bound = arg_bounds[0] * (-power)
        elif isinstance(expr, sympy.core.symbol.Symbol):
            num_bound = 1 if (varnames is None or str(expr) in varnames) else 0
            denom_bound = 0
        elif isinstance(expr, sympy.core.numbers.Number):
            num_bound = 0
            denom_bound = 0
        else:
            raise NotImplementedError

        return (num_bound, denom_bound)

    @staticmethod
    def sparse_evaluation_points_sympy(funcs, varnames, base_sparse, attempts=5):
        r'''
        Method to get a set of sparse evaluation points for sympy expressions

        This method tries to build a set of points where the evaluation of some
        sympy expressions can be computed while having as many zeros in the input
        as possible.

        This method acts recursively from bottom to top of the expression tree
        of the functions. This method works both for one expression or a list of
        expressions, where we simply call iteratively to this method with the following
        points.

        Input
            - ``funcs`` - either a list of sympy expressions or a sympy expression
            - ``varnames`` - list of variables to be considered to evaluate
            - ``base_sparse`` - a base set of "sparse" evaluation points.

        Output

        A new list of points "as sparse as possible" (i.e., having as many zeros as possible)
        such that any expression in funcs can be evaluated.

        Examples::

            >>> from clue import FODESystem
            >>> import sympy
            >>> a = sympy.Symbol("a")
            >>> b = sympy.Symbol("b")
            >>> c = sympy.Symbol("c")
            >>> d = sympy.Symbol("d")
            >>> FODESystem.sparse_evaluation_points_sympy(a/b, varnames=['a', 'b'], base_sparse=[[1,0],[0,1]])
            [[0, 1], [1, 1]]
        '''
        if isinstance(funcs, (list, tuple)):
            if len(funcs) == 0:
                return base_sparse
            result = FODESystem.sparse_evaluation_points_sympy(
                funcs[0], varnames, base_sparse, attempts
            )
            return FODESystem.sparse_evaluation_points_sympy(
                funcs[1:], varnames, result, attempts
            )

        ## The case of simply one expression
        expr = funcs
        if isinstance(expr, sympy.core.mul.Mul):
            ## we need to evaluate all the operands
            result = FODESystem.sparse_evaluation_points_sympy(
                expr.args, varnames, base_sparse, attempts
            )
        elif isinstance(expr, sympy.core.add.Add):
            ## we need to evaluate all the operands
            result = FODESystem.sparse_evaluation_points_sympy(
                expr.args, varnames, base_sparse, attempts
            )
        elif isinstance(expr, sympy.core.power.Pow):
            ## we need to evaluate the base
            partial = FODESystem.sparse_evaluation_points_sympy(
                expr.args[0], varnames, base_sparse, attempts
            )
            try:
                power = int(expr.args[1])
                if (
                    power < 0
                ):  # we need to avoid the evaluation to zero of this denominator
                    base_expr = expr.args[0]
                    result = []
                    for point in partial:
                        evaluation = [
                            (symbols(varnames[i]), point[i]) for i in range(len(point))
                        ]
                        variables = [
                            str(el)
                            for el in base_expr.free_symbols
                            if str(el) in varnames
                        ]
                        to_add = True
                        tries = 0
                        while base_expr.subs(evaluation) == 0:
                            # if we have something nonzero, we set it up to 1
                            if any(point[varnames.index(v)] == 0 for v in variables):
                                for v in variables:
                                    if point[varnames.index(v)] == 0:
                                        point[varnames.index(v)] = 1
                            else:
                                # if everything is non-zero, we mix them up randomly as many as
                                # ''attempts'' times
                                for v in variables:
                                    point[varnames.index(v)] = randint(1, 10)
                                tries += 1
                                if tries > attempts:
                                    # if we repeated too many times, we quit and
                                    # forget about this point
                                    to_add = False
                                    break
                            evaluation = (
                                (symbols(varnames[i]), point[i])
                                for i in range(len(point))
                            )
                        if to_add:
                            result.append(point)
                else:
                    result = partial
            except TypeError:
                result = []
        elif isinstance(expr, sympy.core.symbol.Symbol):
            result = base_sparse
        elif isinstance(expr, sympy.core.numbers.Number):
            result = base_sparse
        else:
            raise NotImplementedError

        return [list(el) for el in set(tuple([tuple(el) for el in result]))]

    ##############################################################################################################
    ### Simulation/Numerical methods
    def derivative(self, _, *x):
        r'''
        Method to compute the right hand side of the system at a specific point and time.

        Since the systems we are considering are always autonomous, the first input (which represents the
        time input) is discarded. We can always create an autonomous system by adding one equation for the
        time with the equation `t' = 1`.

        INPUT:

        * ``_``: value for the time of the derivative. This argument is irrelevant in autonomous systems
        * ``x``: list of values (of length ``len(self)``) to represent the point where the derivative will be computed.

        OUTPUT:

        A list with the evaluation of the equations of ``self`` at the given point.

        EXAMPLES::

            >>> from clue import *
            >>> from sympy import QQ
            >>> from sympy.polys.rings import vring
            >>> R = vring(["x0", "x1", "x2"], QQ)
            >>> ## Example 1
            >>> system = FODESystem([x0**2 + x1 + x2, x2, x1], variables=['x0','x1','x2'])
            >>> system.derivative(..., 0,0,0)
            [0, 0, 0]
            >>> system.derivative(..., 0,1,1)
            [2, 1, 1]
            >>> system.derivative(..., 2,0,1)
            [5, 1, 0]
        '''
        if len(x) == 1 and isinstance(x[0], Collection):
            x = x[0]

        if len(x) != self.size:
            raise ValueError(
                f"The size of the input ({len(x)} does not coincide with the variables in the system ({self.size}"
            )

        self.normalize()  # we normalize the system (if not yet normalized)
        if isinstance(x, ndarray):
            if len(x.shape) == 2:
                output = apply_along_axis(lambda v: self.derivative(..., v), 0, x)
            elif len(x.shape) == 1:
                output = array(
                    [self.numerical_evaluator(i)(*x) for i in range(self.size)],
                    dtype=x.dtype,
                )
            else:
                raise TypeError(
                    "Incompatible numpy array for evaluating derivatives: only dimension 1 or 2 accepted."
                )
        else:
            output = [self.numerical_evaluator(i)(*x) for i in range(self.size)]
        return output

    def simulate(self, t0, t1, x0=None, tstep=0.01, view=None, **kwds):
        r'''
        Method to simulate the dynamical system

        This method simulates (see :func:`scipy.integrate.solve_ivp`) a solution for the dynamical system
        on the time interval defined with `(t_0, t_1)` for a fixed starting point `x0`. The output will
        be given with data for every `tstep`.

        INPUT:

        * ``t0``: starting point of the time interval.
        * ``t1``: ending point of the time interval (can be smaller than ``t0``).
        * ``x0``: starting data (must have length ``len(self)``). If not given, we take values (0 as default) from ``self.ic``.
        * ``tstep``: time steps where the output data will be displayed (must be positive).
        * ``view``: list of linear combinations of variables to be filtered from the simulation. If none are given, we return the 
          complete simulation of the system.
        * ``kwds``: other arguments to be passed to the ivp solver. See :func:`scipy.integrate.solve_ivp` for further information

        OUTPUT:

        A :class:`scipy.integrate._ivp.ivp.OdeResult` with the result of the simulation of ``self`` with the given data.
        '''
        # Checking the input ``x``
        if x0 is None:
            if self.ic is None:
                raise ValueError("Impossible to compute simulation: no initial data given")
            x0 = [self.ic.get(v, 0.0) for v in self.variables]
        
        if not isinstance(x0, (Collection, Mapping)):
            raise TypeError(f"The given initial condition is not of valid type: must be a list or a dictionary")
        elif isinstance(x0, Mapping):
            x0 = [x0.get(v, 0.0) for v in self.variables]
        elif isinstance(x0, Collection):
            if len(x0) != self.size:
                raise ValueError(
                    f"The size of the input ({len(x0)}) does not coincide with the variables in the system ({self.size})"
                )

        x0 = list(x0)  # we cast it to a list

        # Checking the input tstep
        if tstep <= 0:
            raise ValueError("The time-step must be strictly positive")
        
        # Checking the input view
        if view is not None:
            if not isinstance(view, (list,tuple)):
                raise TypeError(f"The views must be a list of elements to be observed from the simulation")
            elif len(view) == 0:
                raise ValueError(f"The given view has nothing to observe.")
            view = self._process_observable(view)
            O = SparseRowMatrix.from_vectors(view).to_numpy()
            

        # Computing the time points for evaluation (all equally distributed)
        tpoints = [t0]
        if t1 < t0:  # negative direction
            while tpoints[-1] - tstep > t1:
                tpoints.append(tpoints[-1] - tstep)
        else:  # usual direction
            while tpoints[-1] + tstep < t1:
                tpoints.append(tpoints[-1] + tstep)
        tpoints.append(t1)

        simulation = solve_ivp(self.derivative, (t0, t1), x0, t_eval=tpoints, **kwds)
        # adding the names to the simulation
        simulation.names = self.variables

        ## Apply matrix on simulation
        if view is not None: # we need to apply the observe matrix built from the view
            simulation = apply_matrix(simulation, O)
        return simulation

    def _deviation(
        self, subspace: Subspace, bound: tuple[tuple[float, float]], num_points: int
    ) -> float:
        r'''
            Method to compute the deviation for a given subspace by sampling.

            The deviation of a subspace for a given system is a measure on how much a subspace is **not**
            a lumping for the system. Let `L` be the matrix defining the subspace and `L^+` its
            pseudoinverse. Then, if `L` is a lumping of ``self`` we have:

            .. MATH::

                Lf(L^+Lx) = Lf(x)

            This identity does not hold when `L` is not a lumping. Hence, if we evaluate the difference
            `Lf(L^+Lx) - Lf(x)` we will obtain non-zero vectors. The value

            .. MATH::

                ||Lf(L^+Lx_0) - Lf(x_0)||_2

            is called *deviation* of `L` at the point `x_0`. We can then compute the average deviation of `L`
            when we are given a bounded domain `\Omega`:

            .. MATH::

                \text{dev}(L; f, \Omega) = \frac{1}{|\Omega|}\int_{\Omega} ||Lf(L^+Lx) - Lf(x)||_2 dx.

            This method computes the average deviation of the subspace `L` given by ``subspace`` in a domain
            of the form `[0,C]^n` where the value of `C` is given by ``bound``. Since computing the integral exactly
            is too costly, we use a Monte-Carlo approach to do so. We sample points from the domain uniformly
            as many times as ``num_points`` and we then compute the average deviation along all these points.

            Input:

            * ``subspace``: a subspace defining the candidate for lumping `L`.
            * ``bound``: values for bounding the sampling points. They define the interval `[a,b)` for sampling for each entry.
            * ``num_points``: number of samples to measure the deviation on the Monte-Carlo approach.

            Output:

            An approximate value for the average deviation of the subspace with respect to ``self`` on the domain `[0,C]^N`.

        TODO: minimize list operations, remove castings by using np arrays for L and PL
        '''
        if not isinstance(subspace, OrthogonalSubspace):
            raise NotImplementedError(
                "Only implemented pseudoinverse for Orthogonal subspaces"
            )

        key = subspace.matrix(), bound

        if not key in self.__cache_deviations:
            L = subspace.matrix()
            pi_L = subspace.projector  # This is (L^+ L)

            logger.debug("[_deviation] Computing random points...")
            diff_bound = [b[1] - b[0] for b in bound]
            ## TODO: CHeck maybe a better way of doing this
            rhs_point = [
                array(
                    [random() * diff_bound[i] + bound[i][0] for i in range(self.size)]
                )
                for _ in range(num_points)
            ]  # evaluation points
            logger.debug("[_deviation] Getting the L^+Lx values...")
            ## TODO: try with all in numpy ##
            ## rhs_point = array([[random()*diff_bound[i] + bound[i][0] for i in range(self.size)]) for _ in range(num_points)]) # rows are the evaluation points
            ## pi_L = pi_L.to_numpy(dtype=float).transpose()
            ## lhs_point =  matmul(rhs_point, pi_L) # the rows are the desired points
            ##
            lhs_point = [
                array(
                    [
                        npsum(
                            [float(pi_L.row(i)[j]) * p[j] for j in pi_L.row(i).nonzero]
                        )
                        for i in range(pi_L.nrows)
                    ]
                )
                for p in rhs_point
            ]

            deviations = []

            logger.debug("[_deviation] Computing deviation for each point")
            ## TODO: try with all in numpy ##
            ## L = L.to_numpy(dtype=float)
            ## diff_evals = self.derivative(..., lhs_point) - self.derivative(..., rhs_point) ## rows are the differences on the (f(lhs) - f(rhs))
            ## diff = matmul(diff_evals, L.transpose()) # the rows are the L(f(L^T x)) - L(f(x))
            ## deviations = diff.apply_along_axis(lambda v : norm(v, ord=2), 0, diff)
            for lhs, rhs in zip(lhs_point, rhs_point):
                diff_evals = self.derivative(..., lhs) - self.derivative(..., rhs)
                diff = array(
                    [
                        npsum(
                            [
                                float(L.row(i)[j]) * (diff_evals[j])
                                for j in L.row(i).nonzero
                            ]
                        )
                        for i in range(L.nrows)
                    ]
                )
                deviations.append(norm(diff, ord=2))

            logger.debug("[_deviation] Returning the average deviation")
            self.__cache_deviations[key] = mean(deviations)
        return self.__cache_deviations[key]

    def _process_observable(self, observable: list) -> tuple[SparseVector]:
        r'''Processing observable arguments in lumping/deviation methods'''
        logger.debug(
            "[_process_observable] Converting the observable into a valid input"
        )
        processed_observable = []
        for obs in observable:
            if isinstance(obs, PolyElement):
                logger.debug(
                    "[_process_observable] observables in PolyElement format. Casting to SparsePolynomial"
                )
                processed_observable.append(
                    SparsePolynomial.from_sympy(
                        obs, self.variables
                    ).linear_part_as_vec()
                )
            elif isinstance(obs, SparsePolynomial):
                processed_observable.append(obs.linear_part_as_vec())
            elif isinstance(obs, (list, tuple, ndarray)):
                processed_observable.append(SparseVector.from_list(obs, self.field))
            elif isinstance(obs, str):
                processed_observable.append(
                    SparsePolynomial.from_string(
                        obs, self.variables, self.field
                    ).linear_part_as_vec()
                )
            elif not isinstance(obs, SparseVector):
                logger.debug(
                    "[_process_observable] observables seem to be in SymPy expression format, converting"
                )
                processed_observable.append(
                    SparseVector.from_list(
                        [
                            self.field.convert(obs.diff(sympy.Symbol(x)))
                            for x in self.variables
                        ]
                    )
                )
            else:
                processed_observable.append(obs)

        return tuple(vector.change_base(self.field) for vector in processed_observable)

    def __process_bound(self, bound, threshold):
        r'''
            Processing observable and bound for find_acceptable/maximal_threshold

            TODO: DETECTED UNUSED METHOD --> Remove for next?
        '''
        logger.debug("[__process_bound] Converting the bound into a valid input")
        if not isinstance(bound, (list, tuple)):
            bound = self.size * [bound]
        if not len(bound) == self.size:
            raise ValueError(
                f"The bound for deviation must be a list of as many elements as the size of the system ({self.size})"
            )
        bound = list(bound)
        for i in range(self.size):
            if not isinstance(bound[i], (list, tuple)):
                bound[i] = tuple([0, bound[i]] if bound[i] > 0 else [bound[i], 0])
            elif not len(bound[i]) == 2:
                raise TypeError("Each bound must be a pair of numbers")
            elif bound[i][0] > bound[i][1]:
                bound[i] = tuple([bound[i][1], bound[i][0]])
            else:
                bound[i] = tuple(bound[i])
        bound = tuple([(a - threshold, b + threshold) for a, b in bound])

        return bound

    def find_maximal_threshold(
        self,
        observable: list,
        matrix_algorithm: str = "polynomial",
    ):
        r'''
        Method that gets the maximal threshold for numerical lumping for a given observable.
        Input:
            - ``observable``: a list of observables
        Output:
            - maximal epsilon

        Numerical lumping creates a reduction of the system (similar to exact lumping) where the distance of a point to the
        linear space decides whether to add or not a vector to such linear subspace.

        This method computes a value for the allowed distance for a given observable such that the numerical lumping
        of the observable is itself.

        Examples::
            >>> from clue import *
            >>> from sympy import QQ
            >>> from sympy.polys.rings import vring
            >>> R = vring(["x0", "x1", "x2"], QQ)
            >>> system = FODESystem([x1**2 +4.05*x1*x2+4*x2**2, 2*x0-4*x2, -x0-x1], variables=['x0','x1','x2'])
            >>> eps = system.find_maximal_threshold(['x0'])
            >>> eps
            8.966744

        '''
        observable = self._process_observable(observable)

        key = observable 

        if not key in self.__cache_thresholds:
            logger.debug("[find_maximal_threshold] Building matrices for lumping")
            matrices = self.construct_matrices(matrix_algorithm)
            subspace = OrthogonalSubspace(self.field)
            for obs in observable:
                subspace.absorb_new_vector(obs)
            logger.debug(
                "[find_maximal_threshold] Computing the vectors that would be added"
            )
            rows = []
            for i in subspace.matrix().nonzero:
                vector = subspace.matrix().row(i)
                for M in matrices:
                    row = vector.apply_matrix(M)
                    # we scale the new vector depending on the ground field
                    if row.nonzero_count():
                        rows.append(row)
            logger.debug(f"[find_maximal_threshold] Need to check {len(rows)} vectors")
            logger.debug(f"[find_maximal_threshold] Orig. max. norm {math.sqrt(max(r.inner_product(r) for r in rows))}")
            logger.debug(
                f"[find_maximal_threshold] Dimension of the subspace: {subspace.dim()}"
            )
            ## vectors to check
            if len(rows) == 0:
                self.__cache_thresholds[key] = (
                    1.0,
                )  # arbitrary epsilon  due to already a lumping
            else:
                for row in rows:
                    row.reduce(-self.field.one, row.apply_matrix(subspace.projector)) # r - Pr
                epsilon = math.sqrt(max(el.inner_product(el) for el in rows))
                logger.debug(f"[find_maximal_threshold] Computed maximal epsilon: {epsilon}")
                self.__cache_thresholds[key] = epsilon

        return self.__cache_thresholds[key]

    def find_next_reduction(
        self,
        observable,
        eps_min: float = 0,
        with_tries: bool = False,
        threshold: float = 1e-9,
        matrix_algorithm: str = "polynomial",
    ) -> tuple[int, int, float, float, int] | tuple[int, int, float, float]:
        r'''
        Method to compute the next possible reduction for a numerical lumping

        Given an initial epsilon ``e_min``, there exists an epsilon e such that the number of species in the reduction changes from ``left_size`` to ``right_size``.
        This method computes an interval ``I =(left_eps, right_eps)`` of size lesser or equal to ``threshold`` such that the real change happens at ``e \in I``
        Input:
            - ``observable``: a list of observables
            - ``eps_min``: lowest starting value of epsilon

        Output:
            - ``left_size``: largest size lesser or equal to allowed_size
            - ``right_size``: smallest size greater or equal to allowed_size
            - ``left_eps``: epsilon value generating left_size
            - ``right_eps``: epsilon value generating right_eps
            - ``tries``: number of iterations

        Examples::
            >>> from clue import *
            >>> from sympy import QQ
            >>> from sympy.polys.rings import vring
            >>> R = vring(["x0", "x1", "x2"], QQ)
            >>> system = FODESystem([x1**2 +4.05*x1*x2+4*x2**2, 2*x0-4*x2, -x0-x1], variables=['x0','x1','x2'])
            >>> system.find_next_reduction(['x0'])
            (3, 2, 0.089109, 0.089110)

        '''
        observable = self._process_observable(observable) 

        logger.debug("[find_next_reduction] Building matrices for lumping")
        matrices = self.construct_matrices(matrix_algorithm)

        logger.debug(
            "[find_next_reduction] Computing maximal epsilon"
        )
        max_epsilon  = self.find_maximal_threshold(
            observable, matrix_algorithm=matrix_algorithm
        )
        left_eps = eps_min
        right_eps = max_epsilon
        if left_eps == 0:
            logger.debug("[find_next_reduction] Exact reduction detected.")
            l_subspace = find_smallest_common_subspace(
                matrices, observable, OrthogonalSubspace
            )
        else:
            l_subspace = find_smallest_common_subspace(
                matrices, observable, NumericalSubspace, delta=left_eps
            )
        left_size = l_subspace.dim()

        r_subspace = find_smallest_common_subspace(
            matrices, observable, NumericalSubspace, delta=right_eps
        )
        right_size = r_subspace.dim()

        if with_tries:
            tries = 1

        logger.debug(
            f"[find_next_reduction] Initial interval of search: [{left_eps},{right_eps}]"
        )
        while (right_eps - left_eps) > threshold:
            epsilon = (right_eps + left_eps) / 2
            logger.debug(f"[find_next_reduction] New value for {epsilon = }")
            logger.log(
                5,
                f"[find_next_reduction] Computing lumping dimension for {epsilon = } (computing subspace)",
            )
            subspace = find_smallest_common_subspace(
                matrices, observable, NumericalSubspace, delta=epsilon
            )
            n_epsilon = subspace.dim()
            logger.log(
                5,
                f"[find_acceptable_threshold] Computed subspace for {epsilon = } ({n_epsilon})",
            )
            if n_epsilon < left_size:
                left_eps, right_eps, right_size = left_eps, epsilon, n_epsilon
            elif n_epsilon >= left_size:
                left_eps, right_eps, left_size = epsilon, right_eps, n_epsilon
            logger.debug(
                f"[find_next_reduction] New interval search: [{left_eps},{right_eps}]"
            )

            if with_tries:
                tries += 1

        logger.debug(
            f"[find_next_reduction] Reduction change found in interval -->[{left_eps},{right_eps}]"
        )
        if with_tries:
            return left_size, right_size, left_eps, right_eps, tries
        return left_size, right_size, left_eps, right_eps

    def find_reduction_given_size(
        self,
        observable,
        percentage_size: Optional[float] = None,
        max_size: Optional[int] = None,
        with_tries: bool = False,
        threshold: float = 1e-6,
        matrix_algorithm: str = "polynomial",
        max_iter: int = 100,
        relative_search: bool = False,
    ) -> tuple[int, int, float, float, int] | tuple[int, int, float, float]:
        r'''
        Method to compute the a reduction for a numerical lumping based on a maximum allowed size for the reduced model.
        Input:
            - ``observable``: a list of observables
            - ``percentage_size``: percentage of the original size of the model
            - ``max_size``: maximum allowed size of the reduced model

        Output:
            - ``left_size``: largest size lesser or equal to percentage_size
            - ``right_size``: smallest size greater or equal to percentage_size
            - ``left_eps``: epsilon value generating left_size
            - ``right_eps``: epsilon value generating right_eps
            - ``tries``: number of iterations

        Examples::
            >>> from clue import *
            >>> from sympy import QQ
            >>> from sympy.polys.rings import vring
            >>> R = vring(["x0", "x1", "x2"], QQ)
            >>> system = FODESystem([x1**2 +4.05*x1*x2+4*x2**2, 2*x0-4*x2, -x0-x1], variables=['x0','x1','x2'])
            >>> bound = [(0,1) for i in range(system.size)]
            >>> system.find_reduction_given_size(['x0'],percentage_size=0.5)
            (2, 1, 8.966743, 8.966744)
            >>> system.find_reduction_given_size(['x0'],percentage_size=0.7)
            (3, 2, 0.089109, 0.089110)

        '''
        observable = self._process_observable(observable)

        if max_size is not None and percentage_size is not None:
            raise ValueError(
                "The arguments 'max_size' and 'percentage_size' cannot be given at the same time."
            )
        elif max_size is not None:
            max_n = max_size 
        elif percentage_size is not None:
            max_n = percentage_size * self.size
        else:
            raise ValueError(f"Either `max_size` or `percentage_size` must be given")

        logger.debug(f"[find_reduction_given_size] Maximum allowed size is {max_n}")

        logger.debug("[find_reduction_given_size] Building matrices for lumping")
        matrices = self.construct_matrices(matrix_algorithm)

        logger.debug(
            "[find_reduction_given_size] Computing maximal epsilon and its deviation"
        )
        max_epsilon  = self.find_maximal_threshold(
            observable, matrix_algorithm=matrix_algorithm
        )

        left_eps = 0
        right_eps = max_epsilon
        logger.debug("[find_reduction_given_size] Exact reduction detected.")
        left_size = self.size

        r_subspace = find_smallest_common_subspace(
            matrices, observable, NumericalSubspace, delta=right_eps
        )
        right_size = r_subspace.dim()

        if max_n > left_size:
            logger.info(
                f"[find_reduction_given_size] Desired size ({max_n}) larger than exact reduction size ({left_size}). Returning exact reduction."
            )
            right_size = left_size
            right_eps = left_eps
        elif max_n < right_size:
            logger.info(
                f"[find_reduction_given_size] Desired size ({max_n}) smaller than minimum size ({right_size}). Setting desired size to {right_size}"
            )
            max_n = right_size

        tries = 1
        logger.debug(
            f"[find_reduction_given_size] Initial interval of search: [{left_eps},{right_eps}]"
        )

        while ((right_eps - left_eps)/max_epsilon > threshold and relative_search) or ((right_eps - left_eps) > threshold and not relative_search):
            if tries > max_iter:
                logger.warning(f"[find_reduction_given_size] Maximum number of tries ({max_iter}) reached. Returning the best approximation.")
                break

            epsilon = (right_eps + left_eps) / 2
            logger.debug(f"[find_reduction_given_size] New value for {epsilon = }")
            logger.info(
                f"[find_reduction_given_size] Computing lumping dimension for {epsilon = } (computing subspace)"
            )
            subspace = find_smallest_common_subspace(
                matrices, observable, NumericalSubspace, delta=epsilon
            )
            n_epsilon = subspace.dim()
            logger.debug(
                f"[find_acceptable_threshold] Computed subspace for {epsilon = } ({n_epsilon})",
            )
            if n_epsilon < max_n:
                left_eps, right_eps, right_size = left_eps, epsilon, n_epsilon
            elif n_epsilon >= max_n:
                left_eps, right_eps, left_size = epsilon, right_eps, n_epsilon
            logger.debug(
                f"[find_reduction_given_size] New interval search: [{left_eps},{right_eps}], with sizes ({left_size}, {right_size})"
            )
            tries += 1

        logger.debug(
            f"[find_reduction_given_size] Reduction change found in interval -->[{left_eps},{right_eps}]"
        )

        if with_tries:
            return left_size, right_size, left_eps, right_eps, tries
        return left_size, right_size, left_eps, right_eps

    ##############################################################################################################
    ##############################################################################################################

    def lumping(
        self,
        observable,
        new_vars_name="y",
        print_system=False,
        print_reduction=False,
        out_format="internal",
        loglevel=None,
        initial_conditions=None,
        method="polynomial",
        file=sys.stdout,
    ):
        r'''
        Main function, performs a lumping of a polynomial ODE system
        Input
            - observable - a nonempty list of linear forms in state variables
                        that must be kept non-lumped
            - new_vars_name (optional) - the name for variables in the lumped polynomials
            - print_system and print_reduction (optional) - whether to print the original system and the result, respectively on the screen
            - out_format - "sympy" or "internal", the way the output polynomials should be represented
            the options are sympy polynomials and SparsePolynomial
            - loglevel - INFO (only essential information) or DEBUG (a lot of information about the computation process)
            - initial_conditions - Initial conditions for some elements on the system to be lumped
            - method - user decision about how to compute the internal matrices for lumping. See method
            :func:`construct_matrices` for further information.
            - file - optional file descriptor to print the results (in case ``print_system`` or ``print_reduction`` are ``True``)
            - include_parameters - whether to include parameters as variables in the lumping. 


        Output
            a tuple (the right-hand side of an aggregated system, new_variables)

        Examples::

            >>> from clue import *
            >>> from sympy import QQ
            >>> from sympy.polys.rings import vring
            >>> R = vring(["x0", "x1", "x2"], QQ)
            >>> ## Example 1
            >>> system = FODESystem([x0**2 + x1 + x2, x2, x1], variables=['x0','x1','x2'])
            >>> lumping = system.lumping([x0], print_reduction=False,initial_conditions={'x0': 1, 'x1': 2, 'x2': 5})
            >>> lumping.ic
            {'y0': MPQ(1,1), 'y1': MPQ(7,1)}
            >>> lumping.old_vars
            [x0, x1 + x2]
            >>> lumping.is_consistent()
            True
            >>> ## Example 2
            >>> system = FODESystem([x1**2 + 4 * x1 * x2 + 4 * x2**2,
            ...     x1 + 2 * x0**2,
            ...     x2 - x0**2], variables=['x0','x1','x2'])
            >>> lumping = system.lumping([x0], print_reduction=False)
            >>> lumping.old_vars
            [x0, x1 + 2*x2]
            >>> lumping.is_consistent()
            True

        We can also lump system involving rational functions (see class
        :class:`~clue.rational_function.RationalFunction`)::

            >>> varnames = ["x0", "x1", "x2"]
            >>> ## Example 1
            >>> rhs = [RationalFunction.from_string("(x0**2 + x1 + x2)/1", varnames),
            ...     RationalFunction.from_string("x2/1", varnames),
            ...     RationalFunction.from_string("x1/1", varnames)]
            >>> system = FODESystem(rhs, variables=varnames)
            >>> lumping = system.lumping([SparsePolynomial.from_string("x0", varnames)],
            ...       print_reduction=False,
            ...       initial_conditions={"x0" : 1, "x1" : 2, "x2" : 5})
            >>> lumping.ic
            {'y0': MPQ(1,1), 'y1': MPQ(7,1)}
            >>> lumping.old_vars
            [x0, x1 + x2]
            >>> lumping.is_consistent()
            True
            >>> ## Example 2
            >>> rhs = [RationalFunction.from_string("(x1**2 + 4 * x1 * x2 + 4 * x2**2)/1", varnames),
            ...     RationalFunction.from_string("(x1 + 2 * x0**2)/1", varnames),
            ...     RationalFunction.from_string("(x2 - x0**2)/1", varnames)]
            >>> system = FODESystem(rhs, variables=varnames)
            >>> lumping = system.lumping([SparsePolynomial.from_string("x0", varnames)],
            ...       print_reduction=False)
            >>> lumping.is_consistent()
            True

        The following example actually have rational functions involved::

            >>> varnames = ["x", "y"]
            >>> rhs = [RationalFunction.from_string("y/(x-y)", varnames),
            ...     RationalFunction.from_string("x/(x-y)", varnames)]
            >>> system = FODESystem(rhs, variables=varnames)
            >>> lumping = system.lumping([SparsePolynomial.from_string("x-y", varnames)],
            ...       print_reduction=False,
            ...       initial_conditions={"x" : 1, "y" : 2})
            >>> lumping.ic
            {'y0': MPQ(-1,1)}
            >>> lumping.old_vars
            [x - y]
            >>> lumping.is_consistent()
            True

        We add now some tests using some external files from folder ``tests``::

            >>> ## Example 1
            >>> system = FODESystem(file="models/polynomial/ProteinPhosphorylation[2].ode")
            >>> lumping = system.lumping(
            ...     [SparsePolynomial.from_string("S0", system.variables)],
            ...     print_reduction=False)
            >>> assert lumping.is_consistent(), "Error in model ProteinPhosphorylation[2]: consistency"
            >>> assert lumping.size == 12, "Error in model ProteinPhosphorylation(2): size"
            >>> ## Example 2
            >>> system = FODESystem(file="models/polynomial/BIOMD0000000101.ode")
            >>> lumping = system.lumping(
            ...     [SparsePolynomial.from_string("RI", system.variables)],
            ...     print_reduction=False)
            >>> assert lumping.is_consistent(), "Error in model BIOMD0000000101: consistency"
            >>> assert lumping.size == 14, "Error in model BIOMD0000000101: size"
            >>> ## Example 3
            >>> system = FODESystem(file="models/polynomial/MODEL1504160000.ode")
            >>> lumping = system.lumping(
            ...     [SparsePolynomial.from_string("cd8_in_spleen", system.variables)],
            ...     print_reduction=False)
            >>> assert lumping.is_consistent(), "Error in model MODEL1504160000: consistency"
            >>> assert lumping.size == 8, "Error in model MODEL1504160000: size"
            >>> ## Example 4
            >>> system = FODESystem(file="models/polynomial/MODEL9085850385.ode")
            >>> lumping = system.lumping(
            ...     [SparsePolynomial.from_string("PKC_minus_active_slash_PKC_minus_act_minus_raf_slash_PKC_minus_act_minus_raf_cplx", system.variables)],
            ...     print_reduction=False)
            >>> assert lumping.is_consistent(), "Error in model MODEL9085850385: consistency"
            >>> assert lumping.size == 54, "Error in model MODEL9085850385: size"
        '''
        #######################################################################################
        ### PREPROCESSING
        #######################################################################################
        ## Putting the logger level active
        if loglevel != None:
            old_level = logger.getEffectiveLevel()
            if loglevel == "INFO":
                logger.setLevel(logging.INFO)
            elif loglevel == "DEBUG":
                logger.setLevel(logging.DEBUG)
            elif loglevel == "WARNING":
                logger.setLevel(logging.WARNING)
            elif loglevel == "ERROR":
                logger.setLevel(logging.ERROR)

        logger.debug("[lumping] Starting aggregation")

        ## Normalizing input if needed
        self.normalize()

        observable = self._process_observable(observable)

        #######################################################################################
        ### MAIN COMPUTATION
        #######################################################################################
        result = self._lumping(
            observable,
            new_vars_name,
            print_system,
            print_reduction,
            initial_conditions,
            method,
            file,
        )
        #######################################################################################
        ### POSTPROCESSING
        #######################################################################################
        if out_format == "sympy":
            ## deciding out ring
            out_ring = None
            if isinstance(result["equations"][0], SparsePolynomial):
                out_ring = result["equations"][0].get_sympy_ring()
                F = out_ring
            elif isinstance(result["equations"][0], RationalFunction):
                out_ring = result["equations"][0].get_sympy_ring()
                F = sympy.FractionField(self.field, result["equations"][0].gens)
            elif isinstance(result["equations"][0], (list, tuple)):
                if isinstance(result["equations"][0][0], SparsePolynomial):
                    out_ring = result["equations"][0][0].get_sympy_ring()
                    F = out_ring
                elif isinstance(result["equations"][0][0], RationalFunction):
                    out_ring = result["equations"][0][0].get_sympy_ring()
                    F = sympy.FractionField(self.field, result["equations"][0].gens)

            def transform(p):
                if not out_ring is None:
                    if isinstance(p, (list, tuple)):
                        return [transform(q) for q in p]
                    elif isinstance(p, SparsePolynomial):
                        return out_ring(p.get_sympy_dict())
                    elif isinstance(p, RationalFunction):
                        return F(out_ring(p.numer.get_sympy_dict())) / F(
                            out_ring(p.denom.get_sympy_dict())
                        )
                    else:
                        return p  # already in sympy
                else:
                    return p  # already in sympy

            result["equations"] = [transform(p) for p in result["equations"]]
        elif out_format == "internal":
            pass
        else:
            if loglevel != None:
                logger.setLevel(old_level)
            raise ValueError(f"Unknown output format {out_format}")

        ## Fixing the level of the logger
        if loglevel != None:
            logger.setLevel(old_level)
        return self._lumped_system_type(old_system=self, dic=result)

    def app_lumping(
        self,
        observable,
        new_vars_name="y",
        print_system=False,
        print_reduction=False,
        out_format="internal",
        loglevel=None,
        initial_conditions=None,
        method="polynomial",
        file=sys.stdout,
        epsilon: Optional[float] = None,
        max_size: Optional[int] = None,
<<<<<<< HEAD
        threshold: float = 1e-15,
        with_tries: bool = False,
        relative_search: bool = False,
=======
        threshold: Optional[float] = 1e-10,
        with_tries: bool = False,
>>>>>>> d83ad6ab
    ):
        r'''
            Method to create a numerical lumping.

            Input:

            * See method :func:`lumping` for the first arguments.
            * ``epsilon``: desired numerical value for the epsilon-CLUE.
            * ``max_size``: maximal allowed size of the reduction. If given, ``epsilon`` will not be considered.

            If none of the arguments ``epsilon`` nor ``max_size`` are given, the method will return the first numerical reduction that 
            does not coincide with the exact reduction.
        '''

        #######################################################################################
        ### PREPROCESSING
        #######################################################################################
        ## Setting the logger level active
        if loglevel != None:
            old_level = logger.getEffectiveLevel()
            if loglevel == "INFO":
                logger.setLevel(logging.INFO)
            elif loglevel == "DEBUG":
                logger.setLevel(logging.DEBUG)
            elif loglevel == "WARNING":
                logger.setLevel(logging.WARNING)
            elif loglevel == "ERROR":
                logger.setLevel(logging.ERROR)

        logger.debug("[lumping] Starting aggregation")

        ## Normalizing input if needed
        self.normalize()

        observable = self._process_observable(observable)

        old_lumping_class = self.lumping_subspace_class
        old_lumping_kwds = self.lumping_subspace_kwds

        # Computing numerical subspace
        if epsilon is not None and max_size is not None:
            raise ValueError("Arguments `epsilon` and `max_size` cannot be given at the same time")

        red_data = []

        if max_size is not None:
<<<<<<< HEAD
            result = self.find_reduction_given_size(observable, max_size=max_size, matrix_algorithm=method, threshold=threshold, with_tries=with_tries, relative_search=relative_search)
            epsilon = result[3]
            if with_tries:
                tries = result[4]
        elif epsilon is None:
            _,_,_,epsilon = self.find_next_reduction(observable, matrix_algorithm=method,)
=======
            red_data = self.find_reduction_given_size(observable, max_size=max_size, matrix_algorithm=method, threshold=threshold,with_tries=with_tries)
            epsilon = red_data[3]

        elif epsilon is None:
            red_data = self.find_next_reduction(observable, matrix_algorithm=method, threshold=threshold, with_tries=with_tries)
            epsilon = red_data[3]

        if with_tries:
            tries = red_data[4]

>>>>>>> d83ad6ab

        self.lumping_subspace_class = NumericalSubspace, {"delta": epsilon}

        # Main computation

        result = self._lumping(
            observable,
            new_vars_name,
            print_system,
            print_reduction,
            initial_conditions,
            method,
            file,
            field= RR,
        )

        #######################################################################################
        ### POSTPROCESSING
        #######################################################################################

        self.lumping_subspace_class = old_lumping_class, old_lumping_kwds

        if out_format == "sympy":
            ## deciding out ring
            out_ring = None
            if isinstance(result["equations"][0], SparsePolynomial):
                out_ring = result["equations"][0].get_sympy_ring()
                F = out_ring
            elif isinstance(result["equations"][0], RationalFunction):
                out_ring = result["equations"][0].get_sympy_ring()
                F = sympy.FractionField(self.field, result["equations"][0].gens)
            elif isinstance(result["equations"][0], (list, tuple)):
                if isinstance(result["equations"][0][0], SparsePolynomial):
                    out_ring = result["equations"][0][0].get_sympy_ring()
                    F = out_ring
                elif isinstance(result["equations"][0][0], RationalFunction):
                    out_ring = result["equations"][0][0].get_sympy_ring()
                    F = sympy.FractionField(self.field, result["equations"][0].gens)

            def transform(p):
                if not out_ring is None:
                    if isinstance(p, (list, tuple)):
                        return [transform(q) for q in p]
                    elif isinstance(p, SparsePolynomial):
                        return out_ring(p.get_sympy_dict())
                    elif isinstance(p, RationalFunction):
                        return F(out_ring(p.numer.get_sympy_dict())) / F(
                            out_ring(p.denom.get_sympy_dict())
                        )
                    else:
                        return p  # already in sympy
                else:
                    return p  # already in sympy

            result["equations"] = [transform(p) for p in result["equations"]]
        elif out_format == "internal":
            pass
        else:
            if loglevel != None:
                logger.setLevel(old_level)
            raise ValueError(f"Unknown output format {out_format}")

        ## Fixing the level of the logger
        if loglevel != None:
            logger.setLevel(old_level)
<<<<<<< HEAD
=======

        if with_tries: 
            return self._lumped_system_type(old_system=self, dic=result), tries
        return self._lumped_system_type(old_system=self, dic=result)
>>>>>>> d83ad6ab

        if with_tries:
            return self._lumped_system_type(old_system=self, dic=result), tries

        return self._lumped_system_type(old_system=self, dic=result)


    def _lumping(
        self,
        observable,
        new_vars_name="y",
        print_system=True,
        print_reduction=False,
        ic=None,
        method="auto_diff",
        file=sys.stdout,
        field = None,
    ):
        '''
        Performs a lumping of a polynomial ODE system represented by SparsePolynomial
        Input
            - observable - a nonempty list of linear forms in state variables
                        that must be kept non-lumped, linear forms represented as lists of coefficients
            - new_vars_name (optional) - the name for variables in the lumped polynomials
            - print_system and print_reduction (optional) - whether to print the original system and the result, respectively on the screen
            - ic - Initial conditions for some elements on the system to be lumped
            - method - user decision about how to compute the internal matrices for lumping. See method
              :func:`construct_matrices` for further information.
            - file - optional file descriptor to print the results (in case ``print_system`` or ``print_reduction`` are ``True``)
        Output
            a dictionary with all the information so the method :func:`lumping`can build the Lumped
            system (see class :class`LDESystem`)
        '''
        logger.debug("[_lumping] Starting aggregation")

        vars_old = self.variables

        # Building the matrices for lumping
        start = time.time()
        logger.debug("[_lumping] Computing matrices for perform lumping...")
        matrices = self.construct_matrices(method)
        logger.debug(f"[_lumping] -> Computed {len(matrices)} in {time.time()-start}s")

        # Find a lumping
        if field is None:
            field = self.field

        vectors_to_include = []
        for linear_form in observable:
            vec = (
                linear_form
                if isinstance(linear_form, SparseVector)
                else SparseVector.from_list(linear_form, field)
            )
            vectors_to_include.append(vec)
        vectors_to_include = tuple(vectors_to_include)
        logger.debug(
            f"[_lumping] Computing the lumping subspace [class={self.lumping_subspace_class}, args={self.lumping_subspace_kwds}]"
        )
        start = time.time()
        lumping_subspace = find_smallest_common_subspace(
            matrices,
            vectors_to_include,
            subspace_class=self.lumping_subspace_class,
            **self.lumping_subspace_kwds,
        )
        logger.debug(
            f"[_lumping] -> Found the lumping subspace in {time.time()-start}s"
        )
        if self.size == lumping_subspace.dim():
            logger.warning(f"[lumping] lumped size ({lumping_subspace.dim()}) and original size ({self.size}) are the same.")
            lumped_rhs = self.equations
            vars_new = self.variables
            map_old_variables = [SparsePolynomial.variable(v, self.variables, self.field) for v in self.variables]
            new_ic = (
                self.ic
                if ic is None
                else {v: ic.get(v, self.ic.get(v, None)) for v in set(ic).union(self.ic)}
            )  # we merge the initial condition dictionaries
            lumping_subspace = self.lumping_subspace_class.identity_subspace(self.size, self.field)
        else:
            lumped_rhs = self._lumped_system(
                lumping_subspace, vars_old, field, new_vars_name
            )

            ## Computing the new variables and their expression in term of old variables
            vars_new = [f"{new_vars_name}{i}" for i in range(lumping_subspace.dim())]
            map_old_variables = [
                SparsePolynomial(vars_old, field, {((j, 1),): v[j] for j in v.nonzero})
                for v in lumping_subspace.basis()
            ]

            # Computing the new initial conditions for the new variables when possible
            ic = (
                self.ic
                if ic is None
                else {v: ic.get(v, self.ic.get(v, None)) for v in set(ic).union(self.ic)}
            )  # we merge the initial condition dictionaries
            new_ic = {
                new_var: sum(vector[j] * ic[self.variables[j]] for j in vector.nonzero)
                for new_var, vector in zip(
                    vars_new, lumping_subspace.basis()
                )  # we use that all elements in the basis are non-zero
                if all(self.variables[j] in ic for j in vector.nonzero)
            }

        ## Nice printing
        if print_system:
            print("Original system:", file=file)
            for i in range(len(self.equations)):
                print(f"{vars_old[i]}' = {self.equations[i]}", file=file)
            print("Outputs to fix:", file=file)
            print(", ".join(map(str, observable)), file=file)

        if print_reduction:
            print("New variables:", file=file)
            for i in range(lumping_subspace.dim()):
                print(f"{vars_new[i]} = {map_old_variables[i]}", file=file)
            if new_ic is not None:
                print("New initial conditions:", file=file)
                for v, val in new_ic.items():
                    print(f"{v}(0) = {float(val)}", file=file)
            print("Lumped system:", file=file)
            for i in range(lumping_subspace.dim()):
                print(f"{vars_new[i]}' = {lumped_rhs[i]}", file=file)
        
        return {
            "equations": lumped_rhs,
            "variables": vars_new,
            "ic": new_ic,
            "name": f"Lumped system [{self.size} -> {len(lumped_rhs)}] ({self.name})",
            "old_vars": map_old_variables,
            "subspace": lumping_subspace,
        }

    def _lumped_system(self, lumping_subspace, vars_old, field, new_vars_name):
        return lumping_subspace.perform_change_of_variables(
            self.equations, vars_old, field, new_vars_name
        )

    def __repr__(self) -> str:
        return f"{self.name if self.name != None else 'Differential system'} [{self.__class__.__name__} -- {self.size} -- {self.type.__name__}]"


class LDESystem(FODESystem):
    r'''
    Extended class for a :class:`FODESystem` for lumped systems.

    This class is the natural extension of the class for representing a first order linear
    system (see class :class:`FODESystem`) where we keep some information on the lumping used
    to obtain the variables of this new system.
    '''

    def __init__(
        self,
        equations=None,
        observables=None,
        variables=None,
        ic={},
        name=None,
        old_vars=None,
        old_system=None,
        subspace=None,
        dic=None,
        file=None,
        **kwds,
    ):
        # Starting the base class data
        super().__init__(
            equations, observables, variables, ic, name, dic=dic, file=file, **kwds
        )

        # Adding the specific information for this extended class
        if old_vars is None:
            if dic is None or not "old_vars" in dic:
                raise ValueError(
                    "Needed a map from the new variables to the old variables."
                )
            old_vars = dic["old_vars"]

        if old_system is None:
            if dic is None or not "old_system" in dic:
                raise ValueError(
                    "Needed a map from the new variables to the old variables."
                )
            old_system = dic["old_system"]

        if subspace is None:
            if dic is None or not "subspace" in dic:
                raise ValueError("Needed a lumping subspace to define a Lumped System.")
            subspace = dic["subspace"]

        self._old_vars: list[SparsePolynomial] = old_vars
        self._old_system: FODESystem = old_system
        self._subspace: Subspace = subspace

    @property
    def old_vars(self):
        return self._old_vars

    @property
    def old_system(self):
        return self._old_system

    @cached_property
    def lumping_matrix(self) -> SparseRowMatrix:
        return self._subspace.matrix()

    @cached_property
    def used_old_vars(self) -> tuple[str]:
        L = self.lumping_matrix
        used_variables = reduce(
            lambda p, q: p.union(q), [L[i].nonzero for i in L.nonzero]
        )
        return tuple(
            [
                var
                for i, var in enumerate(self.old_system.variables)
                if i in used_variables
            ]
        )

    # ------------------------------------------------------------------------------
    # PROPERTIES OF A LUMPING
    @lru_cache(maxsize=2)
    def is_consistent(self, how: str = "exact") -> bool:
        return self.check_consistency(self.old_system, self.old_vars, how)

    @lru_cache(maxsize=1)
    def is_unweighted(self) -> bool:
        r'''
        Method to check whether a lumping is unweighted or not.

        A lumping is called ``unweighted`` if all the entries of the lumping matrix are in `{0, 1}`.
        '''
        L = self.lumping_matrix
        return all(L.row(i)[j] == 1 for i in L.nonzero for j in L.row(i).nonzero)

    @lru_cache(maxsize=1)
    def is_disjoint(self) -> bool:
        r'''Checks whether a lumping has disjoint row support'''
        L = self.lumping_matrix
        supports = [L.row(i).nonzero for i in L.nonzero]
        for i in range(len(supports)):
            for j in range(i + 1, len(supports)):
                if len(supports[i].intersection(supports[j])) > 0:
                    return False
        return True

    @lru_cache(maxsize=1)
    def is_positive(self) -> bool:
        r'''Checks whether a lumping has disjoint row support'''
        L = self.lumping_matrix
        return all(L.row(i)[j] > 0 for i in L.nonzero for j in L.row(i).nonzero)

    @lru_cache(maxsize=1)
    def is_reducing(self) -> bool:
        r'''
        Method that checks whether the lumping is reducing or not.

        This method checks that the lumping of a system contains fewer variables
        than dimension ahs the new system.

        It can happen when computing a lumping that only a connected component has been detected. In this
        case, the number of used variables from the old system coincides with the dimension of the lumping and
        is not actually a complete reduction.

        This method allows to check whether this happens or the lumping is actually reducing
        some quantities together.
        '''
        return len(self.used_old_vars) != self.size

    # OBSERVABLES
    def observe(self, observable: SparsePolynomial|SparseVector|str|Collection[SparsePolynomial|SparseVector|str]):
        r'''
            Method that express a value in old variables in terms of the lumped variables.

            When computing a lumping (see method :func:`FODESystem.lumping`), some of the original variables are no
            longer observable while some of the combinations are still available in the lumped system. This can be checked
            in a :class:`LDESystem` by inspecting the old variables (:func:`old_vars` and :func:`old_system`) and the 
            obtained lumping matrix (see :func:`lumping_matrix`).

            This method takes a linear combination of old variables and checks whether it can be observed (and how) in the 
            reduced system.

            Input:

            * ``observable``: a linear combination of variables in :func:`old_system`. It can be given in any of the following formats:
            
              * A :class:`SparsePolynomial` compatible with :func:`old_system`. It must be a linear polynomial.
              * A :class:`SparseVector` compatible with :func:`old_system`. It must have appropriate dimension.
              * A string representing the observable. It will be casted to a polynomial in the :func:`old_system`.
              * A list/tuple of the previous elements.
            
            Output:

            A :class:`SparsePolynomial` in the lumped variables representing the observable or an :class:`ValueError` when
            the observation was not possible.

            When a list/tuple is provided, the putput is again a tuple.
        '''
        ## We handle the list/tuple case separately
        if not isinstance(observable, (list, tuple)):
            observable = [observable]
            no_list = True
        else:
            no_list = False

        observable = self._process_observable(observable)
        if not all(self._subspace.contains(obs) for obs in observable):
            raise ValueError("An observable is not in the lumped subspace")
        
        inner = [
            SparsePolynomial.from_vector(
                self._subspace.find_in(obs), 
                self.variables, 
                domain=self.field) 
            for obs in observable
        ]
        return inner[0] if no_list else inner
        # if isinstance(observable, (list,tuple)):
        #     return tuple(self.observe(obs) for obs in observable)
        
        # ## If we receive a string, we convert it to a SparsePolynomial in the old system
        # if isinstance(observable, str):
        #     observable = SparsePolynomial.from_string(observable, self.old_system.variables, self.old_system.field)
        # ## If we receive a SparsePolynomial we check it is linear and convert it into a SparseVector
        # if isinstance(observable, SparsePolynomial):
        #     if not observable.is_linear():
        #         raise ValueError(f"A polynomial observable ({observable}) is NOT linear")
        #     observable = observable.linear_part_as_vec()
        # ## If we receive a SparseVector, we check its dimension
        # if isinstance(observable, SparseVector):
        #     if observable.dim != self.old_system.size:
        #         raise ValueError(f"A vector observable has an invalid dimension (got {len(observable)}, required {self.old_system.size})")
            
        # ## At this point we have a valid vector to be observed. We check if it is in the space
        # if not self._subspace.contains(observable):
        #     raise ValueError("The given observable is not in the lumped subspace")
        # return SparsePolynomial.from_vector(self._subspace.find_in(observable), self.variables, domain=self.field)        

    # TYPES OF LUMPING
    @lru_cache(maxsize=1)
    def is_FL(self) -> bool:
        r'''
        Method to check whether a lumping is a Forward Lumping or not.

        A Forward Lumping ((add reference)) is a special type of lumping where the lumping matrix has:

        * all entries as zero or one,
        * the support of each row is disjoint.

        This concept is directly related with the concept of Forward Equivalence (see :func:`is_FE`).
        The difference is here we do not need to have all original variables in the support.
        '''
        return self.is_unweighted() and self.is_disjoint()

    @lru_cache(maxsize=1)
    def is_FE(self) -> bool:
        r'''
        Method to check whether a lumping is a Forward Equivalence or not.

        A Forward Equivalence ((add reference)) is a special type of lumping where the lumping matrix has:

        * all entries as zero or one,
        * the support of each pair of rows is disjoint.
        * all previous variables appear in the lumping

        This concept is directly related with the concept of Forward Lumping (see :func:`is_FL`).
        The difference is here we require to have all original variables in the support.
        '''
        return self.is_FL() and self.old_system.size == len(self.used_old_vars)

    @lru_cache(maxsize=1)
    def is_RWE(self) -> bool:
        r'''
        Method to check whether a lumping is a Robust Weighted Equivalence or not.

        A Robust Weighted Equivalence ((add reference)) is a special type of lumping where the lumping matrix has:

        * all entries are non-negative,
        * the support of each pair of rows is disjoint
        '''
        return self.is_positive() and self.is_disjoint()

    @lru_cache(maxsize=1)
    def has_RWE(self) -> bool:
        r'''
        Checks whether a lumped system has a Robust Weighted Lumping (see :func:`get_RWE`)
        '''
        try:
            self.get_RWE()
            return True
        except ValueError:
            return False

    @lru_cache(maxsize=1)
    def get_RWE(self) -> LDESystem:
        r'''
        Method to check whether a lumped system has a RWE of same dimension.

        This method checks whether the lumped system built in ``self`` can be rearrange to have a
        "Robust Weighted Equivalence" version of itself. This would mean that there is a lumping of the same dimension preserving the same
        invariant space (i.e., preserving the observables) such that:

        * The rows of the new lumping have disjoint support.
        * The entries of the lumping are non-negative.

        To check this, we use the criteria in ((TODO:add reference)), where we define an equivalence relation on the columns of
        the current lumping and then, such lumping+ exists if and only if the number of equivalent classes is the number of rows
        of the lumping.

        This method will return the new lumped system.
        '''
        L = self.lumping_matrix
        nrows, ncols = L.dim
        ## First we check if this lumping was lumping+ already
        if all(L.column(j).nonzero_count in (0, 1) for j in range(ncols)) and all(
            all(L[i][j] >= 0 for j in L.row(i).nonzero) for i in L.nonzero
        ):
            return self
        classes = []
        # classes will be a list of (i, l) where `i` is the column and `l` is the scaling factor for the representative of the class
        # For `cls` in "classes", cls[0] is always (i,1) and is the representative of the class

        def are_equivalent(v1: SparseVector, v2: SparseVector) -> bool:
            # checking size are the same
            if v1.dim != v2.dim:
                raise ValueError("The two given vectors must have the same length")
            if v1.nonzero != v2.nonzero:
                raise ValueError(
                    "The two vectors do not coincide in the non-zero entries"
                )
            first_nz = v1.first_nonzero()
            l = v2[first_nz] / v1[first_nz]
            if all(v2[i] == l * v1[i] for i in v1.nonzero):
                return l
            return False

        ## Building the equivalent classes for the columns
        for i in range(ncols):
            vi = L.column(i)
            if not vi.is_zero():
                for cls in classes:
                    v = L.column(cls[0][0])
                    l = are_equivalent(v, vi)
                    if l:
                        # the column i is in the same class as cls --> we add it with the factor `l`
                        cls.append((i, l))
                        break
                else:  # we did not find a suitable class for the column `i` --> we create a new class
                    classes.append([(i, 1)])

        if len(classes) != nrows:  # there is not a RWE
            raise ValueError("There is no RWE available for this lumped system")

        # We compute the new lumped matrix
        nL = SparseRowMatrix((nrows, ncols), L.field)
        for i, cls in enumerate(classes):
            for j, l in cls:
                if l < 0:
                    raise ValueError("The new lumping has negative coefficients!!")
                nL.increment(i, j, l)

        # We return the new lumped system
        nobs = [
            SparsePolynomial.from_vector(nL.row(i), self._old_system.variables, L.field)
            for i in range(nrows)
        ]
        return self._old_system.lumping(nobs, print_reduction=False)


# ------------------------------------------------------------------------------

__all__ = ["FODESystem", "LDESystem"]<|MERGE_RESOLUTION|>--- conflicted
+++ resolved
@@ -20,13 +20,7 @@
 from numpy.random import normal, uniform
 from random import random, randint
 from scipy.integrate import solve_ivp
-<<<<<<< HEAD
 from sympy import QQ, lambdify, symbols, oo
-=======
-from sympy import QQ,  lambdify, symbols, oo
-from clue.field import RR
-RR = RR()
->>>>>>> d83ad6ab
 from sympy.polys.fields import FracElement
 from sympy.polys.rings import PolyElement
 from typing import Any, Callable, Optional
@@ -1349,22 +1343,11 @@
         for p_ind, poly in enumerate(polys):
             logger.log(5, f"[_construct_matrices_from_polys] Processing polynomial number {p_ind}")
             for monom, coef in poly.dataiter():
-<<<<<<< HEAD
                 for var in monom:
                     C, m_der = monom.derivative(var)
                     entry = field.convert(coef) * C
                 
-=======
-                for i in range(len(monom)):
-                    var, exp = monom[i]
-                    if exp == 1:
-                        m_der = tuple(list(monom[:i]) + list(monom[(i + 1) :]))
-                    else:
-                        m_der = tuple(
-                            list(monom[:i]) + [(var, exp - 1)] + list(monom[(i + 1) :])
-                        )
-                    entry = (field.convert(coef) if field != RR else float(coef)) * exp
->>>>>>> d83ad6ab
+
                     if m_der not in jacobians:
                         jacobians[m_der] = SparseRowMatrix(len(variables), field)
                     jacobians[m_der].increment(var, p_ind, entry)
@@ -2900,14 +2883,10 @@
         file=sys.stdout,
         epsilon: Optional[float] = None,
         max_size: Optional[int] = None,
-<<<<<<< HEAD
         threshold: float = 1e-15,
         with_tries: bool = False,
         relative_search: bool = False,
-=======
-        threshold: Optional[float] = 1e-10,
-        with_tries: bool = False,
->>>>>>> d83ad6ab
+
     ):
         r'''
             Method to create a numerical lumping.
@@ -2954,25 +2933,13 @@
         red_data = []
 
         if max_size is not None:
-<<<<<<< HEAD
             result = self.find_reduction_given_size(observable, max_size=max_size, matrix_algorithm=method, threshold=threshold, with_tries=with_tries, relative_search=relative_search)
             epsilon = result[3]
             if with_tries:
                 tries = result[4]
         elif epsilon is None:
             _,_,_,epsilon = self.find_next_reduction(observable, matrix_algorithm=method,)
-=======
-            red_data = self.find_reduction_given_size(observable, max_size=max_size, matrix_algorithm=method, threshold=threshold,with_tries=with_tries)
-            epsilon = red_data[3]
-
-        elif epsilon is None:
-            red_data = self.find_next_reduction(observable, matrix_algorithm=method, threshold=threshold, with_tries=with_tries)
-            epsilon = red_data[3]
-
-        if with_tries:
-            tries = red_data[4]
-
->>>>>>> d83ad6ab
+
 
         self.lumping_subspace_class = NumericalSubspace, {"delta": epsilon}
 
@@ -3038,18 +3005,11 @@
         ## Fixing the level of the logger
         if loglevel != None:
             logger.setLevel(old_level)
-<<<<<<< HEAD
-=======
 
         if with_tries: 
             return self._lumped_system_type(old_system=self, dic=result), tries
         return self._lumped_system_type(old_system=self, dic=result)
->>>>>>> d83ad6ab
-
-        if with_tries:
-            return self._lumped_system_type(old_system=self, dic=result), tries
-
-        return self._lumped_system_type(old_system=self, dic=result)
+
 
 
     def _lumping(
