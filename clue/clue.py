--- conflicted
+++ resolved
@@ -1046,6 +1046,8 @@
     def symb_variables(self):
         r'''
             Return a list with the variables represented as symbolic objects compatible with the type of the equations
+
+            TODO: Add tests
         '''
         self.normalize()
         variables = self.variables
@@ -1194,9 +1196,9 @@
             ## Change the flag to not repeat this process
             self.__normalize_input = True
 
-    def eval_equation(self, index, point):
-        r'''
-            Method to evaluate a equation of the system in a particular value.
+    def eval_equation(self, equations, point):
+        r'''
+            Method to evaluate a equations in a particular value.
             
             This method unifies the way of evaluating the equations of a differential system.
             After normalizing the system, we only have three options for the equations:
@@ -1208,17 +1210,18 @@
             The first two can be evaluated with the method ``eval``. However, SymPy expressions
             are evaluated with the method ``subs`` and a different type of input.
 
-            This mehtod allows to evaluate all type of equations with the same interface and input.
+            This method allows to evaluate all type of equations with the same interface and input.
 
             Input:
 
-            - ``index``: index of the equation to be evaluated.
+            - ``equations``: either an equation or index of the equation to be evaluated, or a list of these two things.
             - ``point``: list of values (with the length given by ``self.size``) or a dictionary with the 
               variables we want to evaluate.
 
             Output:
 
-            The evaluation of ``self.equations[i]`` with the values given by ``point``.
+            The evaluation of the ``equations`` at ``point``. If the input is only one element, we return that element. Otherwise, we 
+            return a list.
         '''
         if isinstance(point, (list, tuple)):
             if len(point) != self.size:
@@ -1230,11 +1233,29 @@
                 raise ValueError("A given variable for evaluation does not exist in the system (format dict)")
 
         self.normalize()
-
-        if isinstance(self.equations[index], (SparsePolynomial, RationalFunction)):
-            return self.equations[index].eval(**point)
-        else:
-            return self.equations[index].subs([(symbols(k),v) for (k,v) in point.items()])
+        symb_evaluations = [(symbols(k),v) for (k,v) in point.items()]
+        sparse_evaluations = point
+
+        was_list = True
+        if not isinstance(equation, (list, tuple)): # we allow a list of elements to evaluate
+            equations = [equations]
+            was_list = False
+            
+        result = []
+
+        for equation in equations:
+            if isinstance(equation, int): # given an index --> considering the corresponding equation
+                equation = self.equations[equation]
+
+            if isinstance(equation, (SparsePolynomial, RationalFunction)):
+                result.append(equation.eval(**sparse_evaluations))
+            elif hasattr(equation, "subs"):
+                result.append(equation.subs(symb_evaluations))
+            else:
+                result.append(equation)
+        
+        if not was_list: return result[0]
+        return result
 
     def check_consistency(self, other, map_variables, symbolic=False):
         r'''
@@ -1304,7 +1325,6 @@
 
         return lhs == rhs
 
-<<<<<<< HEAD
     def evaluate_parameters(self, values):
         r'''
             Method that evaluate some of the parameters of the system to specific values
@@ -1371,23 +1391,10 @@
         indices_parameters = [self.variables.index(k) for k in values]
 
         # computing the new equations
-        if isinstance(self.equations[0], (SparsePolynomial,RationalFunction)):
-            new_equations = [self.equations[i].eval(**values) for i in range(self.size) if (not i in indices_parameters)]
-        else: #sympy expressions
-            evaluation = [(symbols(k), v) for (k,v) in values.items()]
-            new_equations = [
-                self.equations[i].subs(evaluation) if hasattr(self.equations[i], "subs") else self.equations[i] 
-                for i in range(self.size) if (not i in indices_parameters)
-            ]
+        new_equations = self.eval_equation(self.equations, values)
 
         # computing the new observables (if any)
-        new_observables = None
-        if self.observables != None:
-            if isinstance(self.observables[0], (SparsePolynomial,RationalFunction)):
-                new_observables = [obs.eval(**values) for obs in self.observables]
-            else: #sympy expressions
-                evaluation = [(symbols(k), v) for (k,v) in values.items()]
-                new_observables = [obs.subs(evaluation) for obs in self.observables]
+        new_observables = None if self.observables == None else self.eval_equation(self.observables, values)
 
         # computing the remaining variables
         new_variables = [self.variables[i] for i in range(self.size) if (not i in indices_parameters)]
@@ -1395,6 +1402,9 @@
         # removing parameters from initial conditions (if any)
         if self.ic is None: new_ic = {}
         else: new_ic = {k : v for (k,v) in self.ic.items() if (not k in values)}
+
+        # setting the new name
+        new_name = f"{self.name}_evalued[{';'.join(f'{k}->{v}' for (k,v) in values.items())}]" if self.name != None else None
 
         # returning the resulting system
         return FODESystem(
@@ -1402,42 +1412,9 @@
             new_observables,# the observables are also evaluated
             new_variables,  # the remaining variables
             new_ic,         # the initial values do not have the evaluated parameters
-            self.name       # we keep the name of the system
+            new_name       # we keep the name of the system
             )
             
-=======
-    def evaluate_parameters(self, map_parameters):
-        r'''
-            Method to remove parameters from the system
-
-            This method evaluates a given set of parameters of the system to constants, allowing to 
-            simplify some instances of the system and reduce the size of the system when not 
-            considering parameters as variables.
-
-            Warning: this may eliminate some reductions when the parameters have special configurations.
-
-            Input:
-                - ``map_parameters``: dictionary with the names of the parameters to evaluate and their new value.
-
-            Output:
-
-            A new :class:`FODESystem` with the parameters given in ``map_parameters`` evaluated to their given value.
-        '''
-        if len(map_parameters) == 0: return self
-        self.normalize()
-
-        if any(not par in self.pars for par in map_parameters):
-            raise ValueError("The parameters to evaluate must be in the list of parameters of the system.")
-
-        parameter_indices = [self.variables.index(par) for par in map_parameters]
-        equations = [self.eval_equation(i, map_parameters) for i in range(self.size) if (not i in parameter_indices)]
-        observables = [obs.eval(**map_parameters) for obs in self.observables] if self.observables != None else None
-        variables = [self.variables[i] for i in range(self.size) if (not i in parameter_indices)]
-        ic = {k : v for (k,v) in self.ic.items() if not k in map_parameters} if self.ic != None else None
-        name = f"{self.name}_evalued[{';'.join(f'{k}->{v}' for (k,v) in map_parameters.items())}]" if self.name != None else None
-
-        return FODESystem(equations, observables, variables, ic, name)
-
     def remove_parameters_ic(self):
         r'''
             Method to compute a smaller system removing known parameters.
@@ -1450,6 +1427,8 @@
             Output:
 
             A new :class:`FODESystem` where all the parameters whose initial condition is given has been evaluated.
+
+            TODO: add tests
         '''
         if self.ic is None: return self
 
@@ -1473,20 +1452,27 @@
             Output: 
 
             A new :class:`FODESystem` with the rescaled equations.
+
+            TODO: add tests
         '''
         if isinstance(values, dict):
             sym_variables = self.symb_variables()
             changes = {self.variables[i] : (1/values.get(self.variables[i], 1))*sym_variables[i] for i in range(len(self.variables))}
             new_equations = [self.eval_equation(i, changes)*values.get(self.variables[i], 1) for i in range(len(self.variables))]
-            observables = [obs.eval(**changes) for obs in self.observables] if self.observables != None else None
+            new_observables = self.eval_equation(self.observables, changes) if self.observables != None else None
             new_ic = {self.ic[v]*values.get(v,1) for v in self.ic} if self.ic != None else None
-            name = f"{self.name}_scaled[{list(changes.values())}]" if self.name != None else None
-
-            return FODESystem(new_equations, observables, self.variables, new_ic, name)
-        else:
+            new_name = f"{self.name}_scaled[{list(changes.values())}]" if self.name != None else None
+
+            return FODESystem(
+                new_equations,  # the equations with the scaled variables
+                new_observables,# the observables are also scaled
+                self.variables, # the variables does not change when scaling
+                new_ic,         # the initial values are adapted accordingly
+                new_name        # we update the name of the system with the scaling
+                )
+        else: # the case when all values are the same -->
             return self.scale_model({v: values for v in self.variables})
 
->>>>>>> 77c9801a
     ##############################################################################################################
     ## Methods for preparing to get the lumping
     ##############################################################################################################
