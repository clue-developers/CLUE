--- conflicted
+++ resolved
@@ -62,7 +62,6 @@
 
     # Example 1 ----------------------------------------------------------------
 
-<<<<<<< HEAD
     # # SparsePolynomial
     # R = sympy.polys.rings.vring(["x0", "x1", "x2"], QQ)
     # polys = [x0**2 + x1 + x2, x2, x1]
@@ -150,101 +149,11 @@
     # check_lumping("MODEL9085850385", system["equations"], lumping, 54)
 
     # # RationalFunction Models --------------------------------------------------
-=======
-    # SparsePolynomial
-    R = sympy.polys.rings.vring(["x0", "x1", "x2"], QQ)
-    polys = [x0**2 + x1 + x2, x2, x1]
-    lumping = do_lumping(polys, [x0], print_reduction=False, initial_conditions={"x0" : 1, "x1" : 2, "x2" : 5})
-    check_lumping("Example 1 (SparsePolynomial)", polys, lumping, 2)
-    assert lumping["new_ic"] == [QQ(1), QQ(7)]
-
-    # RationalFunction
-    varnames = ["x0", "x1", "x2"]
-    rhs = [RationalFunction.from_string("(x0**2 + x1 + x2)/1", varnames),
-           RationalFunction.from_string("x2/1", varnames),
-           RationalFunction.from_string("x1/1", varnames)]
-    lumping = do_lumping(rhs,
-                         [SparsePolynomial.from_string("x0", varnames)],
-                          print_reduction=False,
-                          initial_conditions={"x0" : 1, "x1" : 2, "x2" : 5})
-    check_lumping("Example 1 (RationalFunction)", polys, lumping, 2)
-    assert lumping["new_ic"] == [QQ(1), QQ(7)]
-
-    # Example 2 ----------------------------------------------------------------
-
-    # SparsePolynomial
-    polys = [x1**2 + 4 * x1 * x2 + 4 * x2**2, x1 + 2 * x0**2, x2 - x0**2]
-    lumping = do_lumping(polys, [x0], print_reduction=False)
-    check_lumping("Example 2 (SparsePolynomial)", polys, lumping, 2)
-
-    # RationalFunction
-    varnames = ["x0", "x1", "x2"]
-    rhs = [RationalFunction.from_string("(x1**2 + 4 * x1 * x2 + 4 * x2**2)/1", varnames),
-           RationalFunction.from_string("(x1 + 2 * x0**2)/1", varnames),
-           RationalFunction.from_string("(x2 - x0**2)/1", varnames)]
-    lumping = do_lumping(rhs,
-                         [SparsePolynomial.from_string("x0", varnames)],
-                          print_reduction=False)
-    check_lumping("Example 2 (RationalFunction)", polys, lumping, 2)
-
-    # Actual Rational Function Example -----------------------------------------
-
-    varnames = ["x", "y"]
-    rhs = [RationalFunction.from_string("y/(x-y)", varnames),
-           RationalFunction.from_string("x/(x-y)", varnames)]
-    lumping = do_lumping(rhs,
-                         [SparsePolynomial.from_string("x-y", varnames)],
-                          print_reduction=True,
-                          initial_conditions={"x" : 1, "y" : 2 })
-    print(lumping)
-    check_lumping("Actual Rational Function Example ", rhs, lumping, 1)
-
-    # SparsePolynomial Models --------------------------------------------------
-
-    # PP for n = 2
-    system = read_system("e2.ode") 
-    lumping = do_lumping(
-            system["equations"],
-            [SparsePolynomial.from_string("S0", system["variables"])], 
-            print_reduction=False
-    )
-    check_lumping("PP for n = 2", system["equations"], lumping, 12)
-
-    # BIOMD0000000101
-    system = read_system("BIOMD0000000101.ode")
-    lumping = do_lumping(
-            system["equations"],
-            [SparsePolynomial.from_string("RI", system["variables"])],
-            print_reduction=False
-    )
-    check_lumping("BIOMD0000000101", system["equations"], lumping, 14)
-
-    # MODEL1504160000
-    system = read_system("MODEL1504160000.ode")
-    lumping = do_lumping(
-            system["equations"],
-            [SparsePolynomial.from_string("cd8_in_spleen", system["variables"])], 
-            print_reduction=False
-    )
-    check_lumping("MODEL1504160000", system["equations"], lumping, 8)
-
-    # MODEL9085850385
-    system = read_system("MODEL9085850385.ode")
-    lumping = do_lumping(
-            system["equations"],
-            [SparsePolynomial.from_string("PKC_minus_active_slash_PKC_minus_act_minus_raf_slash_PKC_minus_act_minus_raf_cplx", system["variables"])], 
-            print_reduction=False
-    )
-    check_lumping("MODEL9085850385", system["equations"], lumping, 54)
-
-    # RationalFunction Models --------------------------------------------------
->>>>>>> 91021b1f
 
     print('\n----- THE MAIN TEST -------------------------------------------\n')
 
     # BIOMD0000000033
     system = read_system("../examples/RationalFunctions/BIOMD0000000033.ode")
-<<<<<<< HEAD
 
     import timeit
     
@@ -261,13 +170,5 @@
         time += timeit.default_timer() - start
     print(lumping)
     print(time/N)
-=======
-    lumping = do_lumping(
-            system["equations"],
-            [SparsePolynomial.from_string("C3GActive", system["variables"])],
-            print_reduction=True
-    )
-    check_lumping("BIOMD0000000033", system["equations"], lumping, 9)
->>>>>>> 91021b1f
 
 ############################################