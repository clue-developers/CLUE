--- conflicted
+++ resolved
@@ -623,13 +623,8 @@
         return f'{100*self.percentage}% slope = {self.dev_max()}' if self.percentage else f'E={self.epsilon}'
 
 class AnalysisExample(Experiment):
-<<<<<<< HEAD
-    def __init__(self, example: Example, observable, observable_name: str = None, threshold: float = None, mid_points: int = None, time_total: float = None):
-        super().__init__(example, observable, observable_name, thershold=threshold)
-=======
     def __init__(self, example: Example, observable, observable_name: str = None, threshold: float = None, mid_points: int = None):
         super().__init__(example, observable, observable_name, threshold=threshold)
->>>>>>> 73331696
         self.epsilons = []
         self.sizes = []
         self.deviations = []
